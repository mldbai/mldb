<<<<<<< HEAD
/*  xdiv.h                                                          -*- C++ -*-
    Jeremy Barnes, 30 January 2005
    This file is part of MLDB. Copyright 2015 Datacratic. All rights reserved.
=======
// This file is part of MLDB. Copyright 2015 mldb.ai inc. All rights reserved.

/* xdiv.h                                                          -*- C++ -*-
   Jeremy Barnes, 30 January 2005
   Copyright (c) 2005 Jeremy Barnes.  All rights reserved.
   

>>>>>>> f6f8ee7f

   ---

   Our old friend the xdiv function.
*/

#pragma once

#include "mldb/jml/utils/float_traits.h"
#include "mldb/compiler/compiler.h"

namespace ML {

template<typename F1, typename F2>
typename float_traits<F1, F2>::fraction_type
xdiv(F1 x, F2 y)
{
    return (y == 0 ? 0 : x / y);
}

/* Divide, but round up */
template<class X, class Y>
MLDB_COMPUTE_METHOD
X rudiv(X val, Y by)
{
    X result = (val / by);
    X missing = val - (result * by);
    result += (missing > 0);
    return result;
}


} // namespace ML
<|MERGE_RESOLUTION|>--- conflicted
+++ resolved
@@ -1,17 +1,8 @@
-<<<<<<< HEAD
-/*  xdiv.h                                                          -*- C++ -*-
-    Jeremy Barnes, 30 January 2005
-    This file is part of MLDB. Copyright 2015 Datacratic. All rights reserved.
-=======
-// This file is part of MLDB. Copyright 2015 mldb.ai inc. All rights reserved.
-
 /* xdiv.h                                                          -*- C++ -*-
    Jeremy Barnes, 30 January 2005
    Copyright (c) 2005 Jeremy Barnes.  All rights reserved.
+   This file is part of MLDB. Copyright 2015 mldb.ai inc. All rights reserved.
    
-
->>>>>>> f6f8ee7f
-
    ---
 
    Our old friend the xdiv function.
