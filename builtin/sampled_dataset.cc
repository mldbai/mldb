/** sampled_dataset.cc                                              -*- C++ -*-
    Francois Maillet, 11 janvier 2016
    This file is part of MLDB. Copyright 2015 Datacratic. All rights reserved.

*/

#include "mldb/sql/sql_expression.h"
#include "sampled_dataset.h"
#include "mldb/jml/utils/lightweight_hash.h"
#include "mldb/types/any_impl.h"
#include "mldb/types/structure_description.h"
#include "mldb/server/dataset_context.h"
#include "mldb/http/http_exception.h"
#include <random>
#include <unordered_set>

using namespace std;


namespace Datacratic {
namespace MLDB {


/*****************************************************************************/
/* SAMPLED DATASET CONFIG                                                    */
/*****************************************************************************/

std::random_device rd;

SampledDatasetConfig::
SampledDatasetConfig() :
        rows(0), fraction(0), withReplacement(false)
{
    seed = rd();
}


/*****************************************************************************/
/* SAMPLED DATASET CONFIG                                                    */
/*****************************************************************************/

void validateConfig(SampledDatasetConfig * config)
{
    if (config->rows != 0 && config->fraction != 0) {
        throw ML::Exception(SampledDataset::getErrorMsg("The 'rows' and 'fraction' parameters "
                    "cannot be set at the same time."));
    }
    if (config->rows != 0 && config->fraction != 0) {
        throw ML::Exception(SampledDataset::getErrorMsg("The 'rows' or 'fraction' parameters "
                    "need to be set."));
    }
    if(config->rows == 0 && (config->fraction > 1 || config->fraction <= 0)) {
        throw ML::Exception(SampledDataset::getErrorMsg(ML::format("The 'fraction' parameter needs to "
                    "be between 0 and 1. Value provided is '%0.4f'", config->fraction)));
    }
}

DEFINE_STRUCTURE_DESCRIPTION(SampledDatasetConfig);

SampledDatasetConfigDescription::
SampledDatasetConfigDescription()
{
    nullAccepted = true;

    addField("rows", &SampledDatasetConfig::rows,
            "Number of rows to sample from `dataset`. Cannot be used with "
            "`fraction`. Cannot be higher than the number of rows in `dataset` "
            "unless `withReplacement` = 1. Default = 1 if `fraction` is 0.");
    addField("fraction", &SampledDatasetConfig::fraction,
            "Fraction of rows to sample from `dataset`. Cannot be used when "
            "`rows` != 0. Value should be between 0 and 1.");
    addField("withReplacement", &SampledDatasetConfig::withReplacement,
            "Sample with or without replacement. Sampling with replacement "
            "means that the same input row can appear in the output more "
            "than once.", false);
    addField("dataset", &SampledDatasetConfig::dataset,
             "Dataset to sample");
    addField("seed", &SampledDatasetConfig::seed,
              "Seed value for the random number generator. The purpose of "
              "this parameter is to permit reproducible random samples. "
              "This parameter is optional, with the default value being "
              "selected randomly for each sample.");

    onPostValidate = [] (SampledDatasetConfig * config,
                         JsonParsingContext & context)
        {
            validateConfig(config);
        };
}


/*****************************************************************************/
/* SAMPLED INTERNAL REPRESENTATION                                        */
/*****************************************************************************/


struct SampledDataset::Itl
    : public MatrixView, public ColumnIndex {

    /// Dataset that it was constructed with
    std::shared_ptr<Dataset> dataset;

    std::shared_ptr<MatrixView> matrix;
    std::shared_ptr<ColumnIndex> index;
    size_t columnCount;

    std::unordered_set<RowName> sampledRowsIndex;
    std::vector<RowName> sampledRows;
    std::vector<RowHash> sampledRowsHash;

    Itl(MldbServer * server, std::shared_ptr<Dataset> dataset,
            const SampledDatasetConfig config)
        : dataset(dataset),
          matrix(dataset->getMatrixView()),
          index(dataset->getColumnIndex()),
          columnCount(matrix->getColumnNames().size())
    {
        // get all existing rows
        auto rows = matrix->getRowHashes();

        unsigned numRows = config.rows != 0 ? config.rows
                                            : rows.size() * config.fraction;

        if(!config.withReplacement && numRows > rows.size()) {
            throw ML::Exception("Requested more rows without replacement than "
                    "available number of rows in original dataset.");
        }
        sampledRowsHash.reserve(numRows);
        sampledRows.reserve(numRows);

        // do the sampling
        std::mt19937 gen(config.seed);
        std::uniform_int_distribution<> dis(0, rows.size() - 1);

        unordered_set<unsigned> sampledIndexes;
        while(sampledRows.size() < numRows) {
            unsigned sample_index = dis(gen);

            // if we're not sampling with replacement, check if
            // we already sampled this index
            if(!config.withReplacement) {
                if(sampledIndexes.count(sample_index))
                    continue;

                sampledIndexes.insert(sample_index);
            }

            sampledRowsHash.emplace_back(rows[sample_index]);

            auto rowName = matrix->getRowName(rows[sample_index]);
            sampledRows.emplace_back(rowName);
            sampledRowsIndex.insert(rowName);
        }
    }

    virtual RowName getRowName(const RowHash & row) const
    {
        auto rowName = matrix->getRowName(row);
        if(!knownRow(rowName))
            throw ML::Exception("Can't get name of unknown row");

        return rowName;
    }

    virtual std::vector<RowName>
    getRowNames(ssize_t start = 0, ssize_t limit = -1) const
    {
        std::vector<RowName> rtn;
        rtn.reserve(sampledRows.size() - start);

        for(int i=start; i<sampledRows.size(); i++) {
            rtn.emplace_back(sampledRows[i]);

            if(limit != -1 && rtn.size() > limit)
                break;
        }

        return rtn;
    }

    virtual std::vector<RowHash>
    getRowHashes(ssize_t start = 0, ssize_t limit = -1) const
    {
        std::vector<RowHash> rtn;
        rtn.reserve(sampledRows.size() - start);

        for(int i=start; i<sampledRowsHash.size(); i++) {
            rtn.emplace_back(sampledRowsHash[i]);

            if(limit != -1 && rtn.size() > limit)
                break;
        }

        return rtn;
    }

    virtual bool knownRow(const RowName & row) const
    {
        return sampledRowsIndex.count(row);
    }

    virtual MatrixNamedRow getRow(const RowName & rowName) const
    {
        if(!knownRow(rowName))
            return MatrixNamedRow();

        return matrix->getRow(rowName);
    }

    virtual bool knownColumn(const ColumnName & column) const
    {
        return matrix->knownColumn(column);
    }

    virtual ColumnName getColumnName(ColumnHash column) const
    {
        return matrix->getColumnName(column);
    }

    virtual std::vector<ColumnName> getColumnNames() const
    {
        return matrix->getColumnNames();
    }

    virtual uint64_t getRowColumnCount(const RowName & row) const
    {
        if(!knownRow(row))
            return 0;

        return matrix->getRowColumnCount(row);
    }

    virtual size_t getRowCount() const
    {
        return sampledRows.size();
    }

    virtual size_t getColumnCount() const
    {
        return matrix->getColumnCount();
    }

    std::pair<Date, Date>
    getTimestampRange() const
    {
        // TODO MLDB-1262
        throw ML::Exception("not implemented");
        // return dataset->getTimestampRange();
    }

    virtual MatrixColumn getColumn(const ColumnName & column) const
    {
        auto col = index->getColumn(column);

        std::vector<std::tuple<RowName, CellValue, Date> > allRows = std::move(col.rows);
        map<RowName, unsigned> rowIndex;
        for(int i=0; i<allRows.size(); i++) {
            rowIndex.insert(make_pair(get<0>(allRows[i]), i));
        }


        // std::vector<std::tuple<RowName, CellValue, Date> > rows;
        for(auto rowName : sampledRows) {
            auto it = rowIndex.find(rowName);
            if(it == rowIndex.end())
                throw ML::Exception("Unknown row in index");

            col.rows.emplace_back(col.rows[it->second]);
        }

        return col;
    }

    virtual void recordRowItl(const RowName & rowName,
          const std::vector<std::tuple<ColumnName, CellValue, Date> > & vals)
    {
        throw ML::Exception("'sampled' dataset type doesn't allow recording");
    }

};


/*****************************************************************************/
/* SAMPLED DATASET                                                        */
/*****************************************************************************/

SampledDataset::
SampledDataset(MldbServer * owner,
                  PolyConfig config,
                  const std::function<bool (const Json::Value &)> & onProgress)
    : Dataset(owner)
{
    auto sampleConfig = config.params.convert<SampledDatasetConfig>();
<<<<<<< HEAD

    SqlExpressionMldbContext context(owner);
=======
    
    SqlExpressionMldbScope context(owner);
>>>>>>> d2bb2b73
    bondTableExpression = sampleConfig.dataset->bind(context);

    itl.reset(new Itl(server, bondTableExpression.dataset, sampleConfig));
}

SampledDataset::
SampledDataset(MldbServer * owner,
               std::shared_ptr<Dataset> dataset,
               const ExpressionValue & options)
    : Dataset(owner)
{
<<<<<<< HEAD
    SampledDatasetConfig config;

    if(options.isRow()) {
        bool gotRows, gotFraction = false;

        for(auto elem : options.getRow()) {
            const ColumnName& columnName = std::get<0>(elem);

            if (columnName == ColumnName("rows")) {
                config.rows = std::get<1>(elem).toInt();
                gotRows = true;
            }
            else if (columnName == ColumnName("fraction")) {
                config.fraction = std::get<1>(elem).toDouble();
                gotFraction = true;
            }
            else if (columnName == ColumnName("withReplacement")) {
                config.withReplacement = std::get<1>(elem).asBool();
            }
            else if (columnName == ColumnName("seed")) {
                config.seed = std::get<1>(elem).toInt();
            }
            else {
                auto expVal2 = std::get<1>(elem);
                throw ML::Exception(getErrorMsg("Unknown parameter '"+columnName.toString()+"' "
                        "provided to the 'sample' function."));
            }

            if(gotFraction && !gotRows)
                config.rows = 0;

            validateConfig(&config);
        }
    }
    else if(options.empty()) {
        config.rows = 1;
    } else {
        throw ML::Exception(getErrorMsg("The parameters provided to the 'sample' function "
                "should be a row expression, or not be provided to use the "
                "sampled dataset's defaults."));
    }

=======
    SampledDatasetConfig config
        = jsonDecode<SampledDatasetConfig>(options.extractJson());
>>>>>>> d2bb2b73
    itl.reset(new Itl(server, dataset, config));
}

SampledDataset::
~SampledDataset()
{
}

Any
SampledDataset::
getStatus() const
{
    return Any();
}

std::pair<Date, Date>
SampledDataset::
getTimestampRange() const
{
    return itl->getTimestampRange();
}

std::shared_ptr<MatrixView>
SampledDataset::
getMatrixView() const
{
    return itl;
}

std::shared_ptr<ColumnIndex>
SampledDataset::
getColumnIndex() const
{
    return itl;
}

std::string
SampledDataset::
getErrorMsg(const std::string msg)
{
    return msg + " See the documentation for the dataset of type 'sampled' "
        "for the supported paramters, or of the 'From Expressions' for more "
        "details on using the 'sample' function.";
}


RegisterDatasetType<SampledDataset, SampledDatasetConfig>
regSampled(builtinPackage(),
              "sampled",
              "Dataset that samples another dataset",
              "datasets/SampledDataset.md.html");

extern std::shared_ptr<Dataset> (*createSampledDatasetFn) (MldbServer *,
                                                           std::shared_ptr<Dataset> dataset,
                                                           const ExpressionValue & options);

std::shared_ptr<Dataset> createSampledDataset(MldbServer * server,
                                              std::shared_ptr<Dataset> dataset,
                                              const ExpressionValue & options)
{
    return std::make_shared<SampledDataset>(server, dataset, options);
}

namespace {
struct AtInit {
    AtInit()
    {
        createSampledDatasetFn = createSampledDataset;
    }
} atInit;
}

} // namespace MLDB
} // namespace Datacratic<|MERGE_RESOLUTION|>--- conflicted
+++ resolved
@@ -68,7 +68,7 @@
             "unless `withReplacement` = 1. Default = 1 if `fraction` is 0.");
     addField("fraction", &SampledDatasetConfig::fraction,
             "Fraction of rows to sample from `dataset`. Cannot be used when "
-            "`rows` != 0. Value should be between 0 and 1.");
+            "`rows` != 0. Value should be between 0 and 1.", float(0));
     addField("withReplacement", &SampledDatasetConfig::withReplacement,
             "Sample with or without replacement. Sampling with replacement "
             "means that the same input row can appear in the output more "
@@ -291,13 +291,8 @@
     : Dataset(owner)
 {
     auto sampleConfig = config.params.convert<SampledDatasetConfig>();
-<<<<<<< HEAD
-
-    SqlExpressionMldbContext context(owner);
-=======
-    
+
     SqlExpressionMldbScope context(owner);
->>>>>>> d2bb2b73
     bondTableExpression = sampleConfig.dataset->bind(context);
 
     itl.reset(new Itl(server, bondTableExpression.dataset, sampleConfig));
@@ -309,53 +304,14 @@
                const ExpressionValue & options)
     : Dataset(owner)
 {
-<<<<<<< HEAD
-    SampledDatasetConfig config;
-
-    if(options.isRow()) {
-        bool gotRows, gotFraction = false;
-
-        for(auto elem : options.getRow()) {
-            const ColumnName& columnName = std::get<0>(elem);
-
-            if (columnName == ColumnName("rows")) {
-                config.rows = std::get<1>(elem).toInt();
-                gotRows = true;
-            }
-            else if (columnName == ColumnName("fraction")) {
-                config.fraction = std::get<1>(elem).toDouble();
-                gotFraction = true;
-            }
-            else if (columnName == ColumnName("withReplacement")) {
-                config.withReplacement = std::get<1>(elem).asBool();
-            }
-            else if (columnName == ColumnName("seed")) {
-                config.seed = std::get<1>(elem).toInt();
-            }
-            else {
-                auto expVal2 = std::get<1>(elem);
-                throw ML::Exception(getErrorMsg("Unknown parameter '"+columnName.toString()+"' "
-                        "provided to the 'sample' function."));
-            }
-
-            if(gotFraction && !gotRows)
-                config.rows = 0;
-
-            validateConfig(&config);
-        }
-    }
-    else if(options.empty()) {
-        config.rows = 1;
-    } else {
-        throw ML::Exception(getErrorMsg("The parameters provided to the 'sample' function "
-                "should be a row expression, or not be provided to use the "
-                "sampled dataset's defaults."));
-    }
-
-=======
     SampledDatasetConfig config
         = jsonDecode<SampledDatasetConfig>(options.extractJson());
->>>>>>> d2bb2b73
+
+    if(config.rows == 0 && config.fraction == 0) {
+        config.rows = 1;
+    }
+    validateConfig(&config);
+
     itl.reset(new Itl(server, dataset, config));
 }
 
