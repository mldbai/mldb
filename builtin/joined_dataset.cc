// This file is part of MLDB. Copyright 2015 Datacratic. All rights reserved.

/** joined_dataset.cc                                              -*- C++ -*-
    Jeremy Barnes, 28 February 2015
    Copyright (c) 2015 Datacratic Inc.  All rights reserved.

*/

#include "joined_dataset.h"
#include "mldb/server/dataset_context.h"
#include "mldb/server/parallel_merge_sort.h"
#include "mldb/sql/sql_expression.h"
#include "mldb/sql/sql_expression_operations.h"
#include "mldb/sql/execution_pipeline_impl.h"
#include "mldb/jml/utils/lightweight_hash.h"
#include "mldb/jml/utils/profile.h"
#include "mldb/sql/join_utils.h"
#include "mldb/types/any_impl.h"
#include "mldb/types/structure_description.h"
#include "mldb/types/vector_description.h"
#include "mldb/http/http_exception.h"
#include "mldb/types/hash_wrapper_description.h"
#include "mldb/jml/utils/compact_vector.h"

using namespace std;


namespace Datacratic {
namespace MLDB {


/*****************************************************************************/
/* JOINED DATASET CONFIG                                                     */
/*****************************************************************************/

DEFINE_STRUCTURE_DESCRIPTION(JoinedDatasetConfig);

JoinedDatasetConfigDescription::
JoinedDatasetConfigDescription()
{
    nullAccepted = true;

    addField("left", &JoinedDatasetConfig::left,
             "Left dataset for the join");
    addField("right", &JoinedDatasetConfig::right,
             "Right dataset for the join");
    addField("on", &JoinedDatasetConfig::on,
             "Field to join on");
    addField("qualification", &JoinedDatasetConfig::qualification,
             "Type of join");
}

struct JoinedDataset::Itl
    : public MatrixView, public ColumnIndex {

    struct RowEntry {
        RowHash rowHash;   ///< Row hash of joined row
        RowName rowName;   ///< Name of joined row
        RowName leftName, rightName;  ///< Names of joined rows from input datasets
        //ML::compact_vector<RowHash, 2> rowHashes;   ///< Row hash from input datasets
    };

    enum JoinSide {
        JOIN_SIDE_LEFT = 0,
        JOIN_SIDE_RIGHT,
        JOIN_SIDE_MAX
    };

    struct JoinedRowStream : public RowStream {

        JoinedRowStream(JoinedDataset::Itl* source) : source(source)
        {
            
        }

        virtual std::shared_ptr<RowStream> clone() const{
            auto ptr = std::make_shared<JoinedRowStream>(source);
            return ptr;
        }

        virtual void initAt(size_t start){
            iter = source->rows.begin() + start;
        }

        virtual RowName next() {
            return (iter++)->rowName;
        }

    private:
        std::vector<RowEntry>::const_iterator iter;
        JoinedDataset::Itl* source;
    };

    /// Rows in the joined dataset
    std::vector<RowEntry> rows;

    /// Map from row hash to the row
    ML::Lightweight_Hash<RowHash, int64_t> rowIndex;

    /// Index of a row hash for a left or right dataset to a list of
    /// rows it's part of in the output.
    typedef std::map<RowHash, ML::compact_vector<RowName, 1> > SideRowIndex;

    /// Left row hash to list of row hashes it's present in for colummn index
    SideRowIndex leftRowIndex;

    /// Right row hash to list of row hashes it's present in for colummn index
    SideRowIndex rightRowIndex;

    struct ColumnEntry {
        ColumnName columnName;       ///< Name of the column in this dataset
        ColumnName childColumnName;  ///< Name of the column in the child dataset
        uint32_t bitmap;             ///< Which rows contribute to this column?
    };

    /// Index of columns on both sides of the join
    std::unordered_map<ColumnHash, ColumnEntry> columnIndex;

    /// Mapping from the table column hash to output column name
    std::unordered_map<ColumnHash, ColumnName> leftColumns, rightColumns;

    /// Structure used to implement operations from each table
    TableOperations leftOps, rightOps;

    /// Datasets on the left and right side
    std::shared_ptr<Dataset> leftDataset, rightDataset;

    // is the dataset on the left a join too?
    bool isChainedJoin;

    /// Names of tables, so that we can correctly identify where each
    /// column came from.
    std::vector<Utf8String> sideChildNames[JOIN_SIDE_MAX]; //Sub (non -direct) tables left and right
    Utf8String childAliases[JOIN_SIDE_MAX]; //Alias of the (direct) joined tables left and right
    std::vector<Utf8String> tableNames; //sub tables from both side + direct childs left and right

    Itl(SqlBindingScope & scope,
        std::shared_ptr<TableExpression> leftExpr,
        BoundTableExpression left,
        std::shared_ptr<TableExpression> rightExpr,
        BoundTableExpression right,
        std::shared_ptr<SqlExpression> on,
        JoinQualification qualification)
    {
        bool debug = false;

        // vector to set
        auto v2s = [] (std::vector<Utf8String> vec)
            {
                return std::set<Utf8String>(std::make_move_iterator(vec.begin()),
                                            std::make_move_iterator(vec.end()));
            };

        std::set<Utf8String> leftTables = v2s(left.table.getChildAliases());
        std::set<Utf8String> rightTables = v2s(right.table.getChildAliases());

        isChainedJoin = dynamic_cast<JoinedDataset*>(left.dataset.get()) != nullptr;

        if (!left.dataset) {
            throw HttpReturnException
                (400, "A materialized join must be between materialized "
                 "datasets on both the left and the right side.  In practice, "
                 "this means it must be a subselect, a transpose, a join or a "
                 "dataset.  The dataset "
                 "expression on the left side of the join ('"
                 + leftExpr->surface
                 + "') is not materialized.  You can make it so by using the "
                 "transform procedure to record the output of the query into a "
                 "dataset, and then using this dataset in the join");
        }

        if (!right.dataset) {
            throw HttpReturnException
                (400, "A materialized join must be between materialized "
                 "datasets on both the left and the right side.  In practice, "
                 "this means it must be a subselect, a transpose, a join or a "
                 "dataset.  The dataset "
                 "expression on the right side of the join ('"
                 + rightExpr->surface
                 + "') is not materialized.  You can make it so by using the "
                 "transform procedure to record the output of the query into a "
                 "dataset, and then using this dataset in the join");
        }

        leftOps = left.table;
        rightOps = right.table;

        leftDataset = left.dataset;
        rightDataset = right.dataset;

        childAliases[JOIN_SIDE_LEFT] = left.asName;
        childAliases[JOIN_SIDE_RIGHT] = right.asName;

        tableNames = {left.asName, right.asName};

        auto addAliases = [&] (std::vector<Utf8String> aliases)
            {
                tableNames.insert(tableNames.end(),
                                  std::make_move_iterator(aliases.begin()),
                                  std::make_move_iterator(aliases.end()));
            };

        addAliases(leftOps.getChildAliases());
        addAliases(rightOps.getChildAliases());

        sideChildNames[JOIN_SIDE_LEFT]  = leftOps.getChildAliases();
        sideChildNames[JOIN_SIDE_RIGHT] = rightOps.getChildAliases();
      
        AnnotatedJoinCondition condition(leftExpr, rightExpr, on, 
                                         nullptr, //where
                                         qualification,
                                         debug);

        if (debug)
            cerr << "Analyzed join condition: " << jsonEncode(condition) << endl;

        // Run the constant expression
        ExpressionValue k = condition.constantWhere->constantValue();
        if (!k.isTrue())
            return;

        if (!condition.crossWhere || condition.crossWhere->isConstant()) {

            if (condition.crossWhere
                && !condition.crossWhere->constantValue().isTrue())
                return;
            
            // We can use a fast path, since we have simple non-filtered
            // equijoin
            makeJoinConstantWhere(condition, scope, left, right,
                                  qualification);            

        } else {
            // Complex join condition.  We need to generate the full set of
            // values.  To do this, we use the new executor.
<<<<<<< HEAD
            auto gotElement = [&] (std::shared_ptr<PipelineResults> & res) -> bool {
                cerr << "got rows complex " << res->values.size() << endl;

                Utf8String leftNameUtf8 = res->values.at(0).toUtf8String();
                size_t i = 2;

                for (; i+2 < res->values.size(); i+=2) {
                    if (i == 2)
                        leftNameUtf8 = "[" + leftNameUtf8 + "]";
                    leftNameUtf8 += "-[" + res->values.at(i).toUtf8String() + "]";
                }                        
                RowName leftName(std::move(leftNameUtf8));
                RowName rightName = res->values.at(i).empty() ? 
                                    RowName() : 
                                    RowName(res->values.at(i).toUtf8String());

                recordJoinRow(leftName, leftName, rightName, rightName);
                
                return true;
            };
=======
            auto gotElement = [&] (std::shared_ptr<PipelineResults> & res) -> bool
                {
                    //cerr << "got rows complex " << res->values.size() << endl;
                    Utf8String leftNameUtf8 = res->values.at(0).toUtf8String();
                    size_t i = 2;
                    for (; i + 2 < res->values.size(); i+=2)
                    {
                        leftNameUtf8 += "-" + res->values.at(i).toUtf8String();
                    }                        
                    
                    RowName leftName;
                    if (leftNameUtf8 != "")
                        leftName = RowName::parse(leftNameUtf8);

                    Utf8String rightNameUtf8 = res->values.at(i).toUtf8String();
                    RowName rightName;
                    if (rightNameUtf8 != "")
                        rightName = RowName::parse(rightNameUtf8);

                    recordJoinRow(leftName, leftName, rightName, rightName);

                    return true;
                };
>>>>>>> 32637747
            
            auto getParam = [&] (const Utf8String & paramName)
                -> ExpressionValue
                {
                    throw HttpReturnException(400, "No parameters bound in");
                };

            PipelineElement::root(scope)
                ->join(leftExpr, left, rightExpr, right, on, qualification)
                ->bind()
                ->start(getParam)
                ->takeAll(gotElement);
        }

        // Finally, the column indexes
        for (auto & c: leftDataset->getColumnNames()) {
            ColumnName newColumnName;
            if (!left.asName.empty())
                newColumnName = ColumnName(left.asName) + c;
            else newColumnName = c;

            ColumnHash newColumnHash(newColumnName);

            ColumnEntry entry;
            entry.columnName = newColumnName;
            entry.childColumnName = c;
            entry.bitmap = 1;

            columnIndex[newColumnHash] = std::move(entry);
            leftColumns[c] = newColumnName;
        }

        // Finally, the column indexes
        for (auto & c: rightDataset->getColumnNames()) {
            ColumnName newColumnName;

            if (!right.asName.empty())
                newColumnName = ColumnName(right.asName) + c;
            else newColumnName = c;
            ColumnHash newColumnHash(newColumnName);

            ColumnEntry entry;
            entry.columnName = newColumnName;
            entry.childColumnName = c;
            entry.bitmap = 2;

            columnIndex[newColumnHash] = std::move(entry);
            rightColumns[c] = newColumnName;
        }

        if (debug) {
            cerr << "total of " << columnIndex.size() << " columns and "
                 << rows.size() << " rows returned from join" << endl;
                
            cerr << jsonEncode(getColumnNames());
        }
    }

     /* This is called to record a new entry from the join. */
    void recordJoinRow(const RowName & leftName, RowHash leftHash,
                       const RowName & rightName, RowHash rightHash)
    {
        bool debug = false;
        RowName rowName;

        if (isChainedJoin && !leftName.empty())
            rowName = std::move(RowName(leftName.toUtf8String() + "-" + "[" + rightName.toUtf8String() + "]"));
        else
            rowName = std::move(RowName("[" + leftName.toUtf8String() + "]" + "-" + "[" + rightName.toUtf8String() + "]"));

        RowHash rowHash(rowName);

        RowEntry entry;
        entry.rowName = rowName;
        entry.rowHash = rowHash;
        entry.leftName = leftName;
        entry.rightName = rightName;

        if (debug)
            cerr << "added entry number " << rows.size()
                 << " named " << "("<< rowName <<")"
                 << endl;

        rows.emplace_back(std::move(entry));
        rowIndex[rowHash] = rows.size() - 1;

        leftRowIndex[leftHash].push_back(rowName);
        rightRowIndex[rightHash].push_back(rowName);
    };

    //Easiest case with constant Where
    void makeJoinConstantWhere(AnnotatedJoinCondition& condition,
                               SqlBindingScope& scope,
                               BoundTableExpression& left,
                               BoundTableExpression& right,
                               JoinQualification qualification)
    {
        bool debug = false;
        bool outerLeft = qualification == JOIN_LEFT || qualification == JOIN_FULL;
        bool outerRight = qualification == JOIN_RIGHT || qualification == JOIN_FULL;

        // Where expressions for the left and right side
        auto runSide = [&] (const AnnotatedJoinCondition::Side & side,
                            const Dataset & dataset,
                            bool outer,
                            const std::function<void (const RowName&,
                                                      const RowHash& )>
                                & recordOuterRow)
            -> std::vector<std::tuple<ExpressionValue, RowName, RowHash> >
            {
                auto sideCondition = side.where;

                std::vector<std::shared_ptr<SqlExpression> > clauses
                    = { side.selectExpression };

                if (outer) {
                    //return all rows
                    sideCondition = SqlExpression::TRUE;

                    //but evaluate if the row is valid to join with the other side
                    auto notnullExpr = std::make_shared<IsTypeExpression>
                        (side.where, true, "null");
                    auto complementExpr
                        = std::make_shared<BooleanOperatorExpression>
                        (BooleanOperatorExpression(side.where, notnullExpr, "AND"));

                    clauses.push_back(complementExpr);
                }

                auto embedding = std::make_shared<EmbeddingLiteralExpression>
                    (clauses);
                auto rowExpression = std::make_shared<NamedColumnExpression>
                    (PathElement("var"), embedding);

                SelectExpression queryExpression;
                queryExpression.clauses.push_back(rowExpression);

                auto generator = dataset.queryBasic
                (scope, queryExpression, side.when, *sideCondition, side.orderBy,
                 0, -1);

                // Because we know that our outer scope is an
                // SqlExpressionMldbScope, we know that it takes an
                // empty rowScope with nothing that depends on the current
                // row.

                SqlRowScope rowScope;
                //Todo: destroying this can be really expensive.
                auto rows = generator(-1, rowScope);
            
                if (debug)
                    cerr << "got rows " << jsonEncode(rows) << endl;

                // Now we extract all values 
                std::vector<std::tuple<ExpressionValue, RowName, RowHash> > sorted;
                std::vector<std::tuple<RowName, RowHash> > outerRows;

                for (auto & r: rows) {
                    ExcAssertEqual(r.columns.size(), 1);

                    const ExpressionValue & embedding = std::get<1>(r.columns[0]);

                    if (outer) {
                        const ExpressionValue & embeddingCondition
                            = embedding.getColumn(1);
                        if (!embeddingCondition.asBool()) {
                            // if side.orderBy is not valid, the result will not
                            // be deterministic and we want a deterministic
                            // result, so output once sorted.
                            outerRows.emplace_back(r.rowName, r.rowHash);
                            continue;
                        }
                    }

                    const ExpressionValue & value = embedding.getColumn(0);
                    sorted.emplace_back(value, r.rowName, r.rowHash);
                }

                parallelQuickSortRecursive(sorted);
                parallelQuickSortRecursive(outerRows);

                for (auto & r: outerRows) {
                    recordOuterRow(std::get<0>(r), std::get<1>(r));
                }

                return sorted;
            };

        auto recordOuterLeft = [&] (const RowName& rowName, const RowHash& rowHash)
        {
            recordJoinRow(rowName, rowHash, RowName(), RowHash());
        };

        auto recordOuterRight = [&] (const RowName& rowName, const RowHash& rowHash)
        {
            recordJoinRow( RowName(), RowHash(), rowName, rowHash);
        };

        std::vector<std::tuple<ExpressionValue, RowName, RowHash> >
            leftRows, rightRows;

        leftRows = runSide(condition.left, *left.dataset, outerLeft,
                           recordOuterLeft);
        rightRows = runSide(condition.right, *right.dataset, outerRight,
                            recordOuterRight);

        switch (condition.style) {
        case AnnotatedJoinCondition::CROSS_JOIN: {
            // Join with no restrictions on the joined column
            if (leftRows.size() * rightRows.size() > 100000000) {
                throw HttpReturnException
                    (400, "Cross join too big: cowardly refusing to materialize "
                     "row IDs for a dataset with > 100,000,000 rows",
                     "leftSize", leftRows.size(),
                     "rightSize", rightRows.size());//,
                //"joinOn", joinConfig.on);
            }
            break;
        }
        case AnnotatedJoinCondition::EQUIJOIN: {
            // Join on f(leftrow) = f(rightrow)
            break;
        }
        default:
            throw HttpReturnException(400, "Unknown or empty Join expression",
                                      //"joinOn", joinConfig.on,
                                      "condition", condition);
        }

        // Finally, perform the join
        // We keep a list of the row hashes of those that join up
        auto it1 = leftRows.begin(), end1 = leftRows.end();
        auto it2 = rightRows.begin(), end2 = rightRows.end();

        while (it1 != end1 && it2 != end2) {
            // TODO: there could be multiple values...

            const ExpressionValue & val1 = std::get<0>(*it1);
            const ExpressionValue & val2 = std::get<0>(*it2);
            
            if (debug)
                cerr << "joining " << jsonEncodeStr(val1)
                     << " and " << jsonEncodeStr(val2) << endl;

            if (val1 < val2) {
                if (outerLeft)
                    recordJoinRow(std::get<1>(*it1), std::get<2>(*it1),
                                  RowName(), RowHash()); //For LEFT and FULL joins
                ++it1;
            }
            else if (val2 < val1) {
                if (outerRight)
                    recordJoinRow(RowName(), RowHash(),std::get<1>(*it2),
                                  std::get<2>(*it2)); //For RIGHT and FULL joins
                ++it2;
            }
            else {

                ExcAssertEqual(val1, val2);

                // We got a match on the join condition.  So now
                // we take the cross product of the matching rows.

                // First figure out how many of each are there?
                auto erng1 = it1;  ++erng1;
                while (erng1 < end1 && std::get<0>(*erng1) == val1)
                    ++erng1;

                auto erng2 = it2;  ++erng2;
                while (erng2 < end2 && std::get<0>(*erng2) == val2)
                    ++erng2;

                // Now the cross product
                if (!val1.empty()) {
                    for (auto it1a = it1; it1a < erng1;  ++it1a) {
                        for (auto it2a = it2; it2a < erng2;  ++it2a) {
                            const RowName & leftName = std::get<1>(*it1a);
                            const RowName & rightName = std::get<1>(*it2a);
                            const RowHash & leftHash = std::get<2>(*it1a);
                            const RowHash & rightHash = std::get<2>(*it2a);

                            if (debug)
                                cerr << "rows " << leftName << " and "
                                     << rightName << " join on value "
                                     << val1 << endl;
                            
                            recordJoinRow(leftName, leftHash, rightName, rightHash);
                        }
                    }
                }
                else if (qualification != JOIN_INNER) {
                    for (auto it1a = it1; it1a < erng1 && outerLeft;  ++it1a) {
                        // For LEFT and FULL joins
                        recordJoinRow(std::get<1>(*it1), std::get<2>(*it1),
                                      RowName(), RowHash());
                    }
                    
                    for (auto it2a = it2; it2a < erng2 && outerRight;  ++it2a) {
                        // For RIGHT and FULL joins
                        recordJoinRow(RowName(), RowHash(),std::get<1>(*it2),
                                      std::get<2>(*it2));
                    }
                }

                it1 = erng1;
                it2 = erng2;
            }
        }

        while (outerLeft && it1 != end1) {
            // For LEFT and FULL joins
            recordJoinRow(std::get<1>(*it1), std::get<2>(*it1),
                          RowName(), RowHash()); 
            ++it1;
        }

        while (outerRight && it2 != end2) {
            // For RIGHT and FULL joins
            recordJoinRow(RowName(), RowHash(),std::get<1>(*it2),
                          std::get<2>(*it2));
            ++it2;
        }
    }

    virtual std::vector<RowName>
    getRowNames(ssize_t start = 0, ssize_t limit = -1) const
    {
        std::vector<RowName> result;

        for (auto & r: rows) {
            result.push_back(r.rowName);
        }

        return result;
    }

    virtual std::vector<RowHash>
    getRowHashes(ssize_t start = 0, ssize_t limit = -1) const
    {
        std::vector<RowHash> result;

        for (auto & r: rows) {
            result.push_back(r.rowHash);
        }

        //cerr << "getRowHashes returned " << result.size() << " rows" << endl;
        
        return result;
    }

    virtual bool knownRow(const RowName & rowName) const
    {
        return rowIndex.count(rowName);
    }

    virtual bool knownRowHash(const RowHash & rowHash) const
    {
        return rowIndex.count(rowHash);
    }

    virtual MatrixNamedRow getRow(const RowName & rowName) const
    {
        auto it = rowIndex.find(rowName);
        if (it == rowIndex.end())
            return MatrixNamedRow();
        
        const RowEntry & row = rows.at(it->second);

        if (rowName != row.rowName)
            return MatrixNamedRow();

        MatrixNamedRow result;
        result.rowName = rowName;
        result.rowHash = rowName;

        auto doRow = [&] (const Dataset & dataset,
                          const RowName & rowName,
                          const std::unordered_map<ColumnHash, ColumnName> & mapping)
            {
                ExpressionValue rowValue;
                if (!rowName.empty())
                    rowValue = dataset.getRowExpr(rowName);

                auto onAtom = [&] (RowName & rowName,
                                   CellValue & val,
                                   Date ts)
                {
                    ColumnHash colHash = rowName;
                    auto it = mapping.find(colHash);
                    if (it != mapping.end()) {
                        result.columns.emplace_back(it->second,
                                                    std::move(val),
                                                    ts);
                    }
                    return true;
                };
                
                rowValue.forEachAtomDestructive(onAtom);
            };                          

        doRow(*leftDataset, row.leftName, leftColumns);
        doRow(*rightDataset, row.rightName, rightColumns);

        return result;

    }

    virtual RowName getRowName(const RowHash & rowHash) const
    {
        auto it = rowIndex.find(rowHash);
        if (it == rowIndex.end())
            throw HttpReturnException(500, "Joined dataset did not find row with given hash",
                                      "rowHash", rowHash);

        const RowEntry & row = rows.at(it->second);

        return row.rowName;
    }

    virtual bool knownColumn(const ColumnName & column) const
    {
        return columnIndex.count(column);
    }

    virtual ColumnName getColumnName(ColumnHash columnHash) const
    {
        auto it = columnIndex.find(columnHash);

        if (it == columnIndex.end())
            throw HttpReturnException(500, "Joined dataset did not find column with given hash",
                                      "columnHash", columnHash);

        return it->second.columnName;
    }

    /** Return a list of all columns. */
    virtual std::vector<ColumnName> getColumnNames() const
    {
        std::vector<ColumnName> result;

        for (auto & c: columnIndex) {
            result.emplace_back(c.second.columnName);
        }

        std::sort(result.begin(), result.end());

        return result;
    }

    /** Return the value of the column for all rows and timestamps. */
    virtual MatrixColumn getColumn(const ColumnName & columnName) const
    {
        auto it = columnIndex.find(columnName);

        if (it == columnIndex.end())
            throw HttpReturnException(500, "Joined dataset did not find column ",
                                      "columnName", columnName);
        
        auto doGetColumn = [&] (const Dataset & dataset,
                                const SideRowIndex & index,
                                const ColumnName & columnName) -> MatrixColumn
            {
                MatrixColumn result;

                // First, get the column
                MatrixColumn column
                    = dataset.getColumnIndex()->getColumn(columnName);

                // Now for each row, find which index it's in
                for (auto & r: column.rows) {
                    RowHash rowHash = std::get<0>(r);

                    // Does this row appear in the output?  If not, nothing to
                    // do with it
                    auto it = index.find(rowHash);
                    if (it == index.end())
                        continue;

                    CellValue & value = std::get<1>(r);
                    Date ts = std::get<2>(r);

                    // Otherwise, copy it the number of times needed
                    if (it->second.size() == 1) {
                        result.rows.emplace_back(it->second[0], std::move(value), ts);
                    }
                    else {
                        // Can't move the value to avoid it becoming null
                        for (const RowName & outputRowName: it->second) {
                            result.rows.emplace_back(outputRowName, value, ts);
                        }
                    }
                }

                return result;
            };
        MatrixColumn result;

        if (it->second.bitmap == 1) {
            // on the left
            result = doGetColumn(*leftDataset, leftRowIndex, it->second.childColumnName);
        }
        else {
            result = doGetColumn(*rightDataset, rightRowIndex, it->second.childColumnName);
        }

        result.columnHash = result.columnName = it->second.columnName;

        return result;
    }

    virtual size_t getRowCount() const
    {
        return rowIndex.size();
    }

    virtual size_t getColumnCount() const
    {
        return columnIndex.size();
    }

    RowName getSubRowName(const RowName & name, JoinSide side) const
    {   
        ExcAssert(side < JOIN_SIDE_MAX);
        RowHash rowHash(name);
        auto iter = rowIndex.find(rowHash);
        if (iter == rowIndex.end())
            return RowName();

        int64_t index = iter->second;
        const RowEntry& entry = rows[index];
        return JOIN_SIDE_LEFT == side ? entry.leftName : entry.rightName;
    };

    //Query the original row name down the tree of joined datasets on that side
    //The alternative would be to store a variable-size list of <alias,rowName> tuples for each row entry
    RowName
    getSubRowNameFromChildTable(const Utf8String& tableName,
                                const RowName & name, JoinSide side) const
    {
        ExcAssert(side < JOIN_SIDE_MAX);
        RowHash rowHash(name);
        auto iter = rowIndex.find(rowHash);
        if (iter == rowIndex.end())
            return RowName();

        int64_t index = iter->second;
        const RowEntry& entry = rows[index];

        RowName subRowName = JOIN_SIDE_LEFT == side ? entry.leftName : entry.rightName;

        return (JOIN_SIDE_LEFT == side ? *leftDataset : *rightDataset)
            .getOriginalRowName(tableName, subRowName);
    }

    //As getSubRowNameFromChildTable, but we dont know which side, or whether is a direct child or not.
    RowName
    getOriginalRowName(const Utf8String& tableName, const RowName & name) const
    {
        JoinSide tableSide = JOIN_SIDE_MAX;

        if (tableName == getTableAlias(JOIN_SIDE_LEFT))
            tableSide = JOIN_SIDE_LEFT;
        else if (tableName == getTableAlias(JOIN_SIDE_RIGHT))
            tableSide = JOIN_SIDE_RIGHT;

        if (tableSide != JOIN_SIDE_MAX)
        {
            //its one of our childs
            return getSubRowName(name, tableSide);
        }

        if (isChildTable(tableName, JOIN_SIDE_LEFT))
            tableSide = JOIN_SIDE_LEFT;
        else if (isChildTable(tableName, JOIN_SIDE_RIGHT))
            tableSide = JOIN_SIDE_RIGHT;

        if (tableSide != JOIN_SIDE_MAX)
        {
            //its a child of our child somewhere down this side
            return getSubRowNameFromChildTable(tableName, name, tableSide);
        }

        return RowName();
    }

    //Alias of the direct child on that side    
    Utf8String getTableAlias(JoinSide side) const
    {
        return childAliases[side];
    }

    //Is this table alias found down the tree of joined datasets on that side
    bool isChildTable(const Utf8String& tableName, JoinSide side) const
    {
        return std::find(sideChildNames[side].begin(), sideChildNames[side].end(), tableName) != sideChildNames[side].end();
    }
};


/*****************************************************************************/
/* JOINED DATASET                                                            */
/*****************************************************************************/

JoinedDataset::
JoinedDataset(MldbServer * owner,
              PolyConfig config,
              const std::function<bool (const Json::Value &)> & onProgress)
    : Dataset(owner)
{
    auto joinConfig = config.params.convert<JoinedDatasetConfig>();

    SqlExpressionMldbScope scope(owner);

    // Create a scope to get our datasets from
    SqlExpressionMldbScope mldbScope(server);

    // Obtain our datasets
    BoundTableExpression left = joinConfig.left->bind(mldbScope);
    BoundTableExpression right = joinConfig.right->bind(mldbScope);
    
    
    itl.reset(new Itl(scope,
                      joinConfig.left, std::move(left),
                      joinConfig.right, std::move(right),
                      joinConfig.on, joinConfig.qualification));
}

JoinedDataset::
JoinedDataset(SqlBindingScope & scope,
              std::shared_ptr<TableExpression> leftExpr,
              BoundTableExpression left,
              std::shared_ptr<TableExpression> rightExpr,
              BoundTableExpression right,
              std::shared_ptr<SqlExpression> on,
              JoinQualification qualification)
    : Dataset(scope.getMldbServer())
{
    itl.reset(new Itl(scope,
                      leftExpr, std::move(left),
                      rightExpr, std::move(right),
                      on, qualification));
}

JoinedDataset::
~JoinedDataset()
{
}

Any
JoinedDataset::
getStatus() const
{
    return Any();
}

std::shared_ptr<MatrixView>
JoinedDataset::
getMatrixView() const
{
    return itl;
}

std::shared_ptr<ColumnIndex>
JoinedDataset::
getColumnIndex() const
{
    return itl;
}

std::shared_ptr<RowStream> 
JoinedDataset::
getRowStream() const
{
    return make_shared<JoinedDataset::Itl::JoinedRowStream>(itl.get());
}

void 
JoinedDataset::
getChildAliases(std::vector<Utf8String> & outAliases) const
{
    outAliases.insert(outAliases.begin(), itl->tableNames.begin(), itl->tableNames.end());
}

BoundFunction
JoinedDataset::
overrideFunction(const Utf8String & tableName,
                 const Utf8String & functionName,
                 SqlBindingScope & scope) const
{
    //cerr << "JoinedDataset function name: " << functionName << " from table: " << tableName << endl;
    if (functionName == "rowName") {

        if (tableName.empty())
            return BoundFunction();

        //we do as much "side-checking" as we can at binding time

        JoinedDataset::Itl::JoinSide tableSide = JoinedDataset::Itl::JOIN_SIDE_MAX;

        if (tableName == itl->getTableAlias(JoinedDataset::Itl::JOIN_SIDE_LEFT))
            tableSide = JoinedDataset::Itl::JOIN_SIDE_LEFT;
        else if (tableName == itl->getTableAlias(JoinedDataset::Itl::JOIN_SIDE_RIGHT))
            tableSide = JoinedDataset::Itl::JOIN_SIDE_RIGHT;

        if (tableSide != JoinedDataset::Itl::JOIN_SIDE_MAX)
        {
            return {[&, tableSide] (const std::vector<ExpressionValue> & args,
                     const SqlRowScope & scope)
                { 
                    auto & row = scope.as<SqlExpressionDatasetScope::RowScope>();
                    return ExpressionValue(itl->getSubRowName(row.row.rowName, tableSide).toUtf8String(), Date::negativeInfinity());
                },
                std::make_shared<Utf8StringValueInfo>()
            };
        }

        if (itl->isChildTable(tableName, JoinedDataset::Itl::JOIN_SIDE_LEFT))
            tableSide = JoinedDataset::Itl::JOIN_SIDE_LEFT;
        else if (itl->isChildTable(tableName, JoinedDataset::Itl::JOIN_SIDE_RIGHT))
            tableSide = JoinedDataset::Itl::JOIN_SIDE_RIGHT;

        if (tableSide != JoinedDataset::Itl::JOIN_SIDE_MAX)
        {
            return {[&, tableName, tableSide] (const std::vector<ExpressionValue> & args,
                     const SqlRowScope & scope)
                {
                    auto & row = scope.as<SqlExpressionDatasetScope::RowScope>();
                    return ExpressionValue(itl->getSubRowNameFromChildTable(tableName, row.row.rowName, tableSide).toUtf8String(), Date::negativeInfinity());
                },
                std::make_shared<Utf8StringValueInfo>()
            };
        }
    }
    else if (tableName.empty() && functionName.endsWith(".rowName"))
    {
        const Utf8String newFunctionName("rowName");
        Utf8String newTableName = functionName;
        newTableName.removeSuffix(".rowName");
        return overrideFunction(newTableName, newFunctionName, scope);
    }

    return BoundFunction();
}

RowName
JoinedDataset::
getOriginalRowName(const Utf8String& tableName, const RowName & name) const
{
    return itl->getOriginalRowName(tableName, name);
}


static RegisterDatasetType<JoinedDataset, JoinedDatasetConfig> 
regJoined(builtinPackage(),
          "joined",
          "Joins together several datasets into one virtual dataset",
          "datasets/JoinedDataset.md.html",
          nullptr,
          {MldbEntity::INTERNAL_ENTITY});

extern std::shared_ptr<Dataset>
(*createJoinedDatasetFn) (SqlBindingScope &,
                          std::shared_ptr<TableExpression>,
                          BoundTableExpression,
                          std::shared_ptr<TableExpression>,
                          BoundTableExpression,
                          std::shared_ptr<SqlExpression>,
                          JoinQualification);

std::shared_ptr<Dataset>
createJoinedDataset(SqlBindingScope & scope,
                    std::shared_ptr<TableExpression> left,
                    BoundTableExpression boundLeft,
                    std::shared_ptr<TableExpression> right,
                    BoundTableExpression boundRight,
                    std::shared_ptr<SqlExpression> on,
                    JoinQualification q)
{
    return std::make_shared<JoinedDataset>
        (scope, left, boundLeft, right, boundRight, on, q);
}

namespace {
struct AtInit {
    AtInit()
    {
        createJoinedDatasetFn = createJoinedDataset;
    }
} atInit;

} // file scope

} // namespace MLDB
} // namespace Datacratic<|MERGE_RESOLUTION|>--- conflicted
+++ resolved
@@ -233,52 +233,31 @@
         } else {
             // Complex join condition.  We need to generate the full set of
             // values.  To do this, we use the new executor.
-<<<<<<< HEAD
             auto gotElement = [&] (std::shared_ptr<PipelineResults> & res) -> bool {
-                cerr << "got rows complex " << res->values.size() << endl;
-
-                Utf8String leftNameUtf8 = res->values.at(0).toUtf8String();
+                //cerr << "got rows complex " << res->values.size() << endl;
+                Utf8String leftNameUtf8 = "";
+                if (!res->values.at(0).empty())
+                    leftNameUtf8 = res->values.at(0).toUtf8String();
                 size_t i = 2;
-
-                for (; i+2 < res->values.size(); i+=2) {
+                for (; i + 2 < res->values.size(); i+=2) {
                     if (i == 2)
                         leftNameUtf8 = "[" + leftNameUtf8 + "]";
-                    leftNameUtf8 += "-[" + res->values.at(i).toUtf8String() + "]";
-                }                        
-                RowName leftName(std::move(leftNameUtf8));
-                RowName rightName = res->values.at(i).empty() ? 
-                                    RowName() : 
-                                    RowName(res->values.at(i).toUtf8String());
+                    
+                    leftNameUtf8 += res->values.at(0).empty() ? "-[]" :
+                        "-[" + res->values.at(i).toUtf8String() + "]";
+                }      
+                  
+                RowName leftName = RowName::parse(leftNameUtf8);
+                
+                Utf8String rightNameUtf8 = "";
+                if (!res->values.at(i).empty())
+                    rightNameUtf8 = res->values.at(i).toUtf8String();
+                RowName rightName = RowName::parse(rightNameUtf8);
 
                 recordJoinRow(leftName, leftName, rightName, rightName);
                 
                 return true;
             };
-=======
-            auto gotElement = [&] (std::shared_ptr<PipelineResults> & res) -> bool
-                {
-                    //cerr << "got rows complex " << res->values.size() << endl;
-                    Utf8String leftNameUtf8 = res->values.at(0).toUtf8String();
-                    size_t i = 2;
-                    for (; i + 2 < res->values.size(); i+=2)
-                    {
-                        leftNameUtf8 += "-" + res->values.at(i).toUtf8String();
-                    }                        
-                    
-                    RowName leftName;
-                    if (leftNameUtf8 != "")
-                        leftName = RowName::parse(leftNameUtf8);
-
-                    Utf8String rightNameUtf8 = res->values.at(i).toUtf8String();
-                    RowName rightName;
-                    if (rightNameUtf8 != "")
-                        rightName = RowName::parse(rightNameUtf8);
-
-                    recordJoinRow(leftName, leftName, rightName, rightName);
-
-                    return true;
-                };
->>>>>>> 32637747
             
             auto getParam = [&] (const Utf8String & paramName)
                 -> ExpressionValue
