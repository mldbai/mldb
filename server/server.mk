# This file is part of MLDB. Copyright 2015 Datacratic. All rights reserved.

# mldb.mk

$(eval $(call python_program,validator_api.wsgi,validator_api.wsgi,))

LIBMLDB_SOURCES:= \
	mldb_server.cc \
	plugin_collection.cc \
	plugin_manifest.cc \
	dataset_utils.cc \
	dataset_collection.cc \
	procedure_collection.cc \
	procedure_run_collection.cc \
	function_collection.cc \
<<<<<<< HEAD
        credential_collection.cc \
	function_contexts.cc \
	sql_expression_function_operations.cc \
=======
>>>>>>> f8c97e86
	type_collection.cc \
	analytics.cc \
	plugin_resource.cc \
	dataset_context.cc \
	static_content_handler.cc \
	static_content_macro.cc \
	external_plugin.cc \
	bound_queries.cc \
	script_output.cc \
	forwarded_dataset.cc \
<<<<<<< HEAD
	serial_function.cc \
=======
>>>>>>> f8c97e86
	column_scope.cc \
	bucket.cc \

LIBMLDB_LINK:= \
	service_peer mldb_builtin_plugins sql_expression git2 hoedown mldb_builtin command_expression cloud mldb_core


$(eval $(call library,mldb,$(LIBMLDB_SOURCES),$(LIBMLDB_LINK)))
$(eval $(call library_forward_dependency,mldb,mldb_builtin))
$(eval $(call library_forward_dependency,mldb,mldb_builtin_plugins))

$(eval $(call program,mldb_runner,mldb boost_program_options config))<|MERGE_RESOLUTION|>--- conflicted
+++ resolved
@@ -13,12 +13,7 @@
 	procedure_collection.cc \
 	procedure_run_collection.cc \
 	function_collection.cc \
-<<<<<<< HEAD
         credential_collection.cc \
-	function_contexts.cc \
-	sql_expression_function_operations.cc \
-=======
->>>>>>> f8c97e86
 	type_collection.cc \
 	analytics.cc \
 	plugin_resource.cc \
@@ -29,10 +24,6 @@
 	bound_queries.cc \
 	script_output.cc \
 	forwarded_dataset.cc \
-<<<<<<< HEAD
-	serial_function.cc \
-=======
->>>>>>> f8c97e86
 	column_scope.cc \
 	bucket.cc \
 
