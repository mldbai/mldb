--- conflicted
+++ resolved
@@ -193,10 +193,6 @@
                                const std::string & privateKeyFile,
                                const std::string & port = "ssh");
 
-<<<<<<< HEAD
-SftpConnection & getSftpConnectionFromConnStr(const std::string & hostname);
-=======
-const SftpConnection & getSftpConnectionForHost(const std::string & hostname);
->>>>>>> c853bece
+const SftpConnection & getSftpConnectionForHost(const std::string & connStr);
 
 } // namespace Datacratic