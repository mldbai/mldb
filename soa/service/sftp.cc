/* sftp.cc
   Jeremy Barnes, 21 June 2012
   Copyright (c) 2012 Datacratic.  All rights reserved.

   This file is part of MLDB. Copyright 2015 Datacratic. All rights reserved.

   sftp connection.
*/

#include <mutex>
#include <boost/iostreams/stream_buffer.hpp>
#include "mldb/soa/service/sftp.h"
#include <sys/types.h>
#include <sys/socket.h>
#include <netdb.h>
#include <stdio.h>
#include <stdlib.h>
#include <unistd.h>
#include <string.h>
#include "mldb/arch/exception.h"
#include "mldb/arch/format.h"
#include "mldb/types/date.h"
#include <fstream>
#include "mldb/vfs/filter_streams.h"
#include "mldb/vfs/filter_streams_registry.h"
#include "mldb/vfs/fs_utils.h"
#include "mldb/base/exc_assert.h"
#include "mldb/soa/credentials/credential_provider.h"
#include <thread>
#include <unordered_map>


using namespace std;
using namespace ML;


namespace Datacratic {


/*****************************************************************************/
/* SOCKET CONNECTION                                                         */
/*****************************************************************************/

SocketConnection::
SocketConnection()
    : sock(-1)
{
}

SocketConnection::
~SocketConnection()
{
    close();
}

void
SocketConnection::
connect(const std::string & hostname,
        const std::string & port)
{
    struct addrinfo hints;
    struct addrinfo *result, *rp;

    /* Obtain address(es) matching host/port */
    memset(&hints, 0, sizeof(struct addrinfo));
    hints.ai_family = AF_UNSPEC;     /* Allow IPv4 or IPv6 */
    hints.ai_socktype = SOCK_STREAM; /* Datagram socket */
    hints.ai_flags = AI_CANONNAME;
    hints.ai_protocol = 0;           /* Any protocol */

    int res = getaddrinfo(hostname.c_str(), port.c_str(), &hints, &result);
    if (res != 0)
        throw ML::Exception("getaddrinfo: %s", gai_strerror(res));

    cerr << "res = " << res << endl;
    cerr << "result = " << result << endl;

    /* getaddrinfo() returns a list of address structures.
       Try each address until we successfully connect(2).
       If socket(2) (or connect(2)) fails, we (close the socket
       and) try the next address. */

    for (rp = result; rp; rp = rp->ai_next) {
        if (rp->ai_canonname)
            cerr << "trying " << rp->ai_canonname << endl;
        else cerr << "trying null" << endl;

        sock = socket(rp->ai_family, rp->ai_socktype,
                      rp->ai_protocol);
        if (sock == -1) {
            cerr << "couldn't create connection socket: "
                 << strerror(errno) << endl;
            continue;
        }
            
        if (::connect(sock, rp->ai_addr, rp->ai_addrlen) != -1) {
            cerr << "connected" << endl;
            break;                  /* Success */
        }            

        cerr << "couldn't connect: " << strerror(errno) << endl;

        ::close(sock);
    }
        
    if (!rp)
        throw ML::Exception("couldn't connect anywhere");
        
    freeaddrinfo(result);           /* No longer needed */
}

void
SocketConnection::
close()
{
    ::close(sock);
}


/*****************************************************************************/
/* SSH CONNECTION                                                            */
/*****************************************************************************/

SshConnection::
SshConnection()
    : session(0)
{
}

SshConnection::
~SshConnection()
{
    close();
}

void
SshConnection::
connect(const std::string & hostname,
        const std::string & port)
{
    SocketConnection::connect(hostname, port);

    /* Create a session instance
     */ 
    session = libssh2_session_init();

    if(!session)
        throw ML::Exception("couldn't get libssh2 session");
 
    /* ... start it up. This will trade welcome banners, exchange keys,
     * and setup crypto, compression, and MAC layers
     */ 
    int rc = libssh2_session_handshake(session, sock);

    if(rc) {
        throw ML::Exception("error establishing session");
    }
 
    /* At this point we havn't yet authenticated.  The first thing to do
     * is check the hostkey's fingerprint against our known hosts Your app
     * may have it hard coded, may go to a file, may present it to the
     * user, that's your call
     */ 
    const char * fingerprint
        = libssh2_hostkey_hash(session, LIBSSH2_HOSTKEY_HASH_SHA1);

    printf("Fingerprint: ");
    for(int i = 0; i < 20; i++) {
        printf("%02X ", (unsigned char)fingerprint[i]);
    }
    printf("\n");
}

void
SshConnection::
passwordAuth(const std::string & username,
                  const std::string & password)
{
    /* We could authenticate via password */ 
    if (libssh2_userauth_password(session,
                                  username.c_str(),
                                  password.c_str())) {

        throw ML::Exception("password authentication failed: " + lastError());
    }
}

void
SshConnection::
publicKeyAuth(const std::string & username,
              const std::string & publicKeyFile,
              const std::string & privateKeyFile)
{
/* Or by public key */ 
    if (libssh2_userauth_publickey_fromfile(session, username.c_str(),
                                            publicKeyFile.c_str(),
                                            privateKeyFile.c_str(),
                                            "")) {
        throw ML::Exception("public key authentication failed: " + lastError());
    }
}
 
void
SshConnection::
setBlocking()
{
    /* Since we have not set non-blocking, tell libssh2 we are blocking */ 
    libssh2_session_set_blocking(session, 1);
}

std::string
SshConnection::
lastError() const
{
    char * errmsg = 0;
    int res = libssh2_session_last_error(session, &errmsg, 0, 0);
    if (res)
        cerr << "error getting error: " << res << endl;
    return errmsg;
}

void
SshConnection::
close()
{
    if (session) {
        libssh2_session_disconnect(session, "Normal Shutdown");
        libssh2_session_free(session);
    }
    session = 0;

    SocketConnection::close();
}


/*****************************************************************************/
/* ATTRIBUTES                                                                */
/*****************************************************************************/



/*****************************************************************************/
/* DIRECTORY                                                                 */
/*****************************************************************************/

SftpConnection::Directory::
Directory(const std::string & path,
          LIBSSH2_SFTP_HANDLE * handle,
          SftpConnection * owner)
    : path(path), handle(handle), owner(owner)
{
}

SftpConnection::Directory::
~Directory()
{
    libssh2_sftp_close(handle);
}

void
SftpConnection::Directory::
ls() const
{
    do {
        char mem[512];
        char longentry[512];
        LIBSSH2_SFTP_ATTRIBUTES attrs;
 
        /* loop until we fail */ 
        int rc = libssh2_sftp_readdir_ex(handle, mem, sizeof(mem),

                                         longentry, sizeof(longentry),
                                         &attrs);
        if(rc > 0) {
            /* rc is the length of the file name in the mem
               buffer */ 
 
            if (longentry[0] != '\0') {
                printf("%s\n", longentry);
            } else {
                if(attrs.flags & LIBSSH2_SFTP_ATTR_PERMISSIONS) {
                    /* this should check what permissions it
                       is and print the output accordingly */ 
                    printf("--fix----- ");
                }
                else {
                    printf("---------- ");
                }
 
                if(attrs.flags & LIBSSH2_SFTP_ATTR_UIDGID) {
                    printf("%4ld %4ld ", attrs.uid, attrs.gid);
                }
                else {
                    printf("   -    - ");
                }
 
                if(attrs.flags & LIBSSH2_SFTP_ATTR_SIZE) {
                    printf("%8lld ", (unsigned long long)attrs.filesize);
                }
                    
                printf("%s\n", mem);
            }
        }
        else
            break;
 
    } while (1);
}

void
SftpConnection::Directory::
forEachFile(const OnFile & onFile) const
{
    do {
        char mem[512];
        char longentry[512];
        Attributes attrs;
 
        /* loop until we fail */ 
        int rc = libssh2_sftp_readdir_ex(handle,
                                         mem, sizeof(mem),
                                         longentry, sizeof(longentry),
                                         &attrs);

        if(rc > 0) {
            /* rc is the length of the file name in the mem
               buffer */ 
            string filename(mem, mem + rc);
            onFile(filename, attrs);
        }
        else
            break;
 
    } while (1);
}


/*****************************************************************************/
/* FILE                                                                      */
/*****************************************************************************/

SftpConnection::File::
File(const std::string & path,
     LIBSSH2_SFTP_HANDLE * handle,
     SftpConnection * owner)
    : path(path), handle(handle), owner(owner)
{
}

SftpConnection::File::
~File()
{
    libssh2_sftp_close(handle);
}

SftpConnection::Attributes
SftpConnection::File::
getAttr() const
{
    Attributes result;
    int res = libssh2_sftp_fstat_ex(handle, &result, 0);
    if (res == -1)
        throw ML::Exception("getAttr(): " + owner->lastError());
    return result;
}

uint64_t
SftpConnection::File::
size() const
{
    return getAttr().filesize;
}

void
SftpConnection::File::
downloadTo(const std::string & filename) const
{
    uint64_t bytesToRead = size();

    uint64_t done = 0;
    std::ofstream stream(filename.c_str());

    size_t bufSize = 1024 * 1024;

    char * buf = new char[bufSize];
            
    Date start = Date::now();

    for (;;) {
        ssize_t numRead = libssh2_sftp_read(handle, buf, bufSize);
        //cerr << "read " << numRead << " bytes" << endl;
        if (numRead < 0) {
            throw ML::Exception("read(): " + owner->lastError());
        }
        if (numRead == 0) break;

        stream.write(buf, numRead);
        uint64_t doneBefore = done;
        done += numRead;

        if (doneBefore / 10000000 != done / 10000000) {
            double elapsed = Date::now().secondsSince(start);
            double rate = done / elapsed;
            cerr << "done " << done << " of "
                 << bytesToRead << " at "
                 << rate / 1024.0
                 << "k/sec window " << numRead
                 << " time left "
                 << (bytesToRead - done) / rate
                 << "s" << endl;
        }
    }

    delete[] buf;
}

/*****************************************************************************/
/* SFTP CONNECTION                                                           */
/*****************************************************************************/

SftpConnection::
SftpConnection()
    : sftp_session(0)
{
}

SftpConnection::
~SftpConnection()
{
    close();
}

void
SftpConnection::
connectPasswordAuth(const std::string & hostname,
                    const std::string & username,
                    const std::string & password,
                    const std::string & port)
{
    SshConnection::connect(hostname, port);
    SshConnection::passwordAuth(username, password);

    sftp_session = libssh2_sftp_init(session);
 
    if (!sftp_session) {
        throw ML::Exception("can't initialize SFTP session: "
                            + lastError());
    }

}

void
SftpConnection::
connectPublicKeyAuth(const std::string & hostname,
                              const std::string & username,
                              const std::string & publicKeyFile,
                              const std::string & privateKeyFile,
                              const std::string & port)
{
    SshConnection::connect(hostname, port);
    SshConnection::publicKeyAuth(username, publicKeyFile, privateKeyFile);

    sftp_session = libssh2_sftp_init(session);
 
    if (!sftp_session) {
        throw ML::Exception("can't initialize SFTP session: "
                            + lastError());
    }

}

SftpConnection::Directory
SftpConnection::
getDirectory(const std::string & path)
{
    LIBSSH2_SFTP_HANDLE * handle
        = libssh2_sftp_opendir(sftp_session, path.c_str());
        
    if (!handle) {
        throw ML::Exception("couldn't open path: " + lastError());
    }

    return Directory(path, handle, this);
}

SftpConnection::File
SftpConnection::
openFile(const std::string & path)
{
    LIBSSH2_SFTP_HANDLE * handle
        = libssh2_sftp_open_ex(sftp_session, path.c_str(),
                               path.length(), LIBSSH2_FXF_READ, 0,
                               LIBSSH2_SFTP_OPENFILE);
        
    if (!handle) {
        throw ML::Exception("couldn't open path: " + lastError());
    }

    return File(path, handle, this);
}

bool
SftpConnection::
getAttributes(const std::string & path, Attributes & attrs)
    const
{
    int res = libssh2_sftp_stat_ex(sftp_session,
                                   path.c_str(), path.length(), LIBSSH2_SFTP_STAT,
                                   &attrs);
    return (res != -1);
}
    
void
SftpConnection::
close()
{
    if (sftp_session) {
        libssh2_sftp_shutdown(sftp_session);
        sftp_session = 0;
    }

    SshConnection::close();
}

void
SftpConnection::
uploadFile(const char * start,
           size_t size,
           const std::string & path)
{
    /* Request a file via SFTP */ 
    LIBSSH2_SFTP_HANDLE * handle =
        libssh2_sftp_open(sftp_session, path.c_str(),
                          LIBSSH2_FXF_WRITE|LIBSSH2_FXF_CREAT|LIBSSH2_FXF_TRUNC,
                          LIBSSH2_SFTP_S_IRUSR|LIBSSH2_SFTP_S_IWUSR|
                          LIBSSH2_SFTP_S_IRGRP|LIBSSH2_SFTP_S_IROTH);
    
    if (!handle) {
        throw ML::Exception("couldn't open path: " + lastError());
    }

    Date started = Date::now();

    uint64_t offset = 0;
    uint64_t lastPrint = 0;
    Date lastTime = started;

    for (; offset < size; ) {
        /* write data in a loop until we block */ 
        size_t toSend = std::min<size_t>(size - offset,
                                         1024 * 1024);

        ssize_t rc = libssh2_sftp_write(handle,
                                        start + offset,
                                        toSend);
        
        if (rc == -1)
            throw ML::Exception("couldn't upload file: " + lastError());

        offset += rc;
        
        if (offset > lastPrint + 5 * 1024 * 1024 || offset == size) {
            Date now = Date::now();

            double mb = 1024 * 1024;

            double doneMb = offset / mb;
            double totalMb = size / mb;
            double elapsedOverall = now.secondsSince(started);
            double mbSecOverall = doneMb / elapsedOverall;
            double elapsedSince = now.secondsSince(lastTime);
            double mbSecInst = (offset - lastPrint) / mb / elapsedSince;

            cerr << ML::format("done %.2fMB of %.2fMB (%.2f%%) at %.2fMB/sec inst and %.2fMB/sec overall",
                               doneMb, totalMb,
                               100.0 * doneMb / totalMb,
                               mbSecInst,
                               mbSecOverall)
                 << endl;
                               

            lastPrint = offset;
            lastTime = now;
        }
        //cerr << "at " << offset / 1024.0 / 1024.0
        //     << " of " << size << endl;
    }
 
    libssh2_sftp_close(handle);
}


struct SftpStreamingDownloadSource {

    SftpStreamingDownloadSource(SftpConnection * owner,
                                std::string path)
    {
        impl.reset(new Impl());
        impl->owner = owner;
        impl->path = path;
        impl->start();
    }

    typedef char char_type;
    struct category
        : public boost::iostreams::input /*_seekable*/,
          public boost::iostreams::device_tag,
          public boost::iostreams::closable_tag
    { };
    
    struct Impl {
        Impl()
            : owner(0), offset(0), handle(0)
        {
        }

        ~Impl()
        {
            stop();
        }

        const SftpConnection * owner;
        std::string path;
        size_t offset;
        LIBSSH2_SFTP_HANDLE * handle;

        Date startDate;

        void start()
        {
            handle
                = libssh2_sftp_open_ex(owner->sftp_session, path.c_str(),
                                       path.length(), LIBSSH2_FXF_READ, 0,
                                       LIBSSH2_SFTP_OPENFILE);
            
            if (!handle) {
                throw ML::Exception("couldn't open path: "
                                    + owner->lastError());
            }
        }

        void stop()
        {
            if (handle) libssh2_sftp_close(handle);
        }

        std::streamsize read(char_type* s, std::streamsize n)
        {
            BOOST_STATIC_ASSERT(sizeof(char_type) == 1);

            ssize_t numRead = libssh2_sftp_read(handle, s, n);
            if (numRead < 0) {
                throw ML::Exception("read(): " + owner->lastError());
            }
            
            return numRead;
        }
    };

    std::shared_ptr<Impl> impl;

    std::streamsize read(char_type* s, std::streamsize n)
    {
        return impl->read(s, n);
    }

#if 0
    void seek(std::streamsize where, std::ios_base::seekdir dir)
    {
    }
#endif

    bool is_open() const
    {
        return !!impl;
    }

    void close()
    {
        impl.reset();
    }
};



struct SftpStreamingUploadSource {

    SftpStreamingUploadSource(SftpConnection * owner,
                              const std::string & path,
                              const OnUriHandlerException & excCallback)
    {
        impl.reset(new Impl());
        impl->owner = owner;
        impl->path = path;
        impl->onException = excCallback;
        impl->start();
    }

    typedef char char_type;
    struct category
        : public boost::iostreams::output,
          public boost::iostreams::device_tag,
          public boost::iostreams::closable_tag
    {
    };

    struct Impl {
        Impl()
            : owner(0), handle(0), offset(0), lastPrint(0)
        {
        }

        ~Impl()
        {
            stop();
        }

        SftpConnection * owner;
        LIBSSH2_SFTP_HANDLE * handle;
        std::string path;
        OnUriHandlerException onException;
        
        size_t offset;
        size_t lastPrint;
        Date lastTime;

        Date startDate;

        void start()
        {
            /* Request a file via SFTP */ 
            handle =
                libssh2_sftp_open(owner->sftp_session, path.c_str(),
                                  LIBSSH2_FXF_WRITE|LIBSSH2_FXF_CREAT|LIBSSH2_FXF_TRUNC,
                                  LIBSSH2_SFTP_S_IRUSR|LIBSSH2_SFTP_S_IWUSR|
                                  LIBSSH2_SFTP_S_IRGRP|LIBSSH2_SFTP_S_IROTH);
            
            if (!handle) {
                onException();
                throw ML::Exception("couldn't open path: " + owner->lastError());
            }

            startDate = Date::now();
        }
        
        void stop()
        {
            if (handle) libssh2_sftp_close(handle);
        }

        std::streamsize write(const char_type* s, std::streamsize n)
        {
            ssize_t done = 0;

            while (done < n) {

                ssize_t rc = libssh2_sftp_write(handle, s + done, n - done);
            
                if (rc == -1) {
                    onException();
                    throw ML::Exception("couldn't upload file: " + owner->lastError());
                }
            
                offset += rc;
                done += rc;

                if (offset > lastPrint + 5 * 1024 * 1024) {
                    Date now = Date::now();
                
                    double mb = 1024 * 1024;
                
                    double doneMb = offset / mb;
                    double elapsedOverall = now.secondsSince(startDate);
                    double mbSecOverall = doneMb / elapsedOverall;
                    double elapsedSince = now.secondsSince(lastTime);
                    double mbSecInst = (offset - lastPrint) / mb / elapsedSince;
                
                    cerr << ML::format("done %.2fMB at %.2fMB/sec inst and %.2fMB/sec overall",
                                       doneMb, 
                                       mbSecInst,
                                       mbSecOverall)
                         << endl;
                
                
                    lastPrint = offset;
                    lastTime = now;
                }
            }

            return done;
        }

        void flush()
        {
        }

        void finish()
        {
            stop();

            double elapsed = Date::now().secondsSince(startDate);

            cerr << "uploaded " << offset / 1024.0 / 1024.0
                 << "MB in " << elapsed << "s at "
                 << offset / 1024.0 / 1024.0 / elapsed
                 << "MB/s" << endl;
        }
    };

    std::shared_ptr<Impl> impl;

    std::streamsize write(const char_type* s, std::streamsize n)
    {
        return impl->write(s, n);
    }

    bool is_open() const
    {
        return !!impl;
    }

    void close()
    {
        impl->finish();
        impl.reset();
    }
};

filter_ostream
SftpConnection::
streamingUpload(const std::string & path)
{
    filter_ostream result;
    auto onException = [&] { result.notifyException(); };
    std::shared_ptr<std::streambuf> buf(streamingUploadStreambuf(path, onException).release());
    result.openFromStreambuf(buf.get(), buf, path);
    
    return result;
}

std::unique_ptr<std::streambuf>
SftpConnection::
streamingUploadStreambuf(const std::string & path,
                         const OnUriHandlerException & onException)
{
    std::unique_ptr<std::streambuf> result;
    result.reset(new boost::iostreams::stream_buffer<SftpStreamingUploadSource>
                 (SftpStreamingUploadSource(this, path, onException),
                  131072));
    return result;
}

filter_istream
SftpConnection::
streamingDownload(const std::string & path)
{
    filter_istream result;
    std::shared_ptr<std::streambuf> buf(streamingDownloadStreambuf(path).release());
    result.openFromStreambuf(buf.get(), buf, path);

    return result;
}

std::unique_ptr<std::streambuf>
SftpConnection::
streamingDownloadStreambuf(const std::string & path)
{
    std::unique_ptr<std::streambuf> result;
    result.reset(new boost::iostreams::stream_buffer<SftpStreamingDownloadSource>
                 (SftpStreamingDownloadSource(this, path),
                  131072));
    return result;
}

int
SftpConnection::
unlink(const string & path){
    return libssh2_sftp_unlink(sftp_session, path.c_str());
}

int
SftpConnection::
mkdir(const string & path) {
    return libssh2_sftp_mkdir(sftp_session, path.c_str(),
                              LIBSSH2_SFTP_S_IRWXU | LIBSSH2_SFTP_S_IRWXG |
                              LIBSSH2_SFTP_S_IRWXO);
}

namespace {

struct SftpHostInfo {
    std::string sftpHost;
    std::shared_ptr<SftpConnection> connection;  //< Used to access this uri
};

std::mutex sftpHostsLock;
std::unordered_map<std::string, SftpHostInfo> sftpHosts;

} // file scope

/** Sftp support for filter_ostream opens.  Register the host name here, and
    you can open it directly from sftp.
*/

void registerSftpHostPassword(const std::string & hostname,
                              const std::string & username,
                              const std::string & password,
                              const std::string & port)
{
    std::unique_lock<std::mutex> guard(sftpHostsLock);
    if (sftpHosts.count(hostname)){
        throw HostAlreadyRegistered(hostname);
    }

    SftpHostInfo info;
    info.sftpHost = hostname;
    info.connection = std::make_shared<SftpConnection>();
    info.connection->connectPasswordAuth(hostname, username, password, port);
    
    sftpHosts[hostname] = info;
}

void registerSftpHostPublicKey(const std::string & hostname,
                               const std::string & username,
                               const std::string & publicKeyFile,
                               const std::string & privateKeyFile,
                               const std::string & port)
{
    std::unique_lock<std::mutex> guard(sftpHostsLock);
    if (sftpHosts.count(hostname)){
        throw HostAlreadyRegistered(hostname);
    }

    SftpHostInfo info;
    info.sftpHost = hostname;
    info.connection = std::make_shared<SftpConnection>();
    info.connection->connectPublicKeyAuth(hostname, username,
                                          publicKeyFile,
                                          privateKeyFile,
                                          port);
    sftpHosts[hostname] = info;
}

struct RegisterSftpHandler {

    static UriHandler
    getSftpHandler(const std::string & scheme,
                   const std::string & resource,
                   std::ios_base::open_mode mode,
                   const std::map<std::string, std::string> & options,
                   const OnUriHandlerException & onException)
    {
        string::size_type pos = resource.find('/');
        if (pos == string::npos)
            throw ML::Exception("unable to find sftp host name in resource "
                                + resource);
        string connStr(resource, 0, pos);

<<<<<<< HEAD
        shared_ptr<SftpConnection> connection =
            getSftpConnectionFromConnStr(connStr);
        ExcAssert(connection);
        string path = resource.substr(connStr.size());
=======
        auto & connection = getSftpConnectionForHost(host);
        string path = resource.substr(host.size());
>>>>>>> da6506f1
        if (mode == ios::in) {
            std::shared_ptr<std::streambuf> buf
                (connection.streamingDownloadStreambuf(path).release());

            SftpConnection::Attributes attr;
            if (!connection.getAttributes(path, attr)) {
                throw ML::Exception("Couldn't read attributes for sftp "
                                    "resource");
            }

            auto info = std::make_shared<FsObjectInfo>();
            info->exists = true;
            info->size = attr.filesize;
            info->ownerId = std::to_string(attr.uid);
            info->lastModified = Date::fromSecondsSinceEpoch(attr.mtime);

            return UriHandler(buf.get(), buf, info);
        }
        if (mode == ios::out) {
            std::shared_ptr<std::streambuf> buf
                (connection.streamingUploadStreambuf(path, onException)
                 .release());
            return UriHandler(buf.get(), buf);
        }
        throw ML::Exception("no way to create sftp handler for non in/out");
    }

    RegisterSftpHandler()
    {
        registerUriHandler("sftp", getSftpHandler);
    }

} registerSftpHandler;

<<<<<<< HEAD
std::shared_ptr<SftpConnection> getSftpConnectionFromConnStr(
    const std::string & connStr)
=======
SftpConnection & getSftpConnectionForHost(const std::string & hostname)
>>>>>>> da6506f1
{
    std::unique_lock<std::mutex> guard(sftpHostsLock);
    auto it = sftpHosts.find(connStr);
    if (it != sftpHosts.end()) {
        return *it->second.connection.get();
    }
    auto creds = getCredential("sftp", "sftp://" + connStr);

    const auto pos = connStr.find(":");
    string host;
    string port;
    if (pos == string::npos) {
        host = connStr;
        port = "ssh";
    }
    else {
        host = connStr.substr(0, pos);
        port = connStr.substr(pos + 1);
    }


    SftpHostInfo info;
    info.sftpHost = host;
    info.connection = std::make_shared<SftpConnection>();
<<<<<<< HEAD
    info.connection->connectPasswordAuth(host, creds.id, creds.secret, port);
    sftpHosts[connStr] = info;
    return info.connection;
=======
    info.connection->connectPasswordAuth(hostname, creds.id, creds.secret);
    sftpHosts[hostname] = info;
    return *info.connection.get();
>>>>>>> da6506f1
}

namespace {

string connStrFromUri(const string & uri) {
    ExcAssert(uri.find("sftp://") == 0);
    const auto pos = uri.find("/", 7);
    if (pos == string::npos) {
        throw ML::Exception("Couldn't find sftp hostname in %s", uri.c_str());
    }
    return uri.substr(7, pos - 7);
};

struct SftpUrlFsHandler : public UrlFsHandler {

    UriHandler getUriHandler(const Url & url) const
    {
        string urlStr = url.toString();
        ExcAssert(urlStr.find("sftp://") == 0);
        const auto fooFct = [](){};
        const std::map<std::string, std::string> options;
        return RegisterSftpHandler::getSftpHandler(
            "", urlStr.substr(7), ios::in, options, fooFct);
    }

    FsObjectInfo getInfo(const Url & url) const override
    {
        const auto handler = getUriHandler(url);
        return std::move(*(handler.info.get()));
    }

    FsObjectInfo tryGetInfo(const Url & url) const override
    {
        try {
            const auto handler = getUriHandler(url);
            return std::move(*(handler.info.get()));
        }
        catch (const ML::Exception & exc) {
        }
        return FsObjectInfo();
    }

    void makeDirectory(const Url & url) const override
    {
        string urlStr = url.toString();
<<<<<<< HEAD
        string connStr = connStrFromUri(urlStr);
        auto conn = getSftpConnectionFromConnStr(connStr);
        conn->mkdir(urlStr.substr(7 + connStr.size()));
=======
        string host = hostnameFromUri(urlStr);
        auto & conn = getSftpConnectionForHost(host);
        conn.mkdir(urlStr.substr(7 + host.size()));
>>>>>>> da6506f1
    }

    bool erase(const Url & url, bool throwException) const override
    {
        string urlStr = url.toString();
<<<<<<< HEAD
        string connStr = connStrFromUri(urlStr);
        auto conn = getSftpConnectionFromConnStr(connStr);
        int res = 0;
        try {
            res = conn->unlink(urlStr.substr(7 + connStr.size()));
=======
        string host = hostnameFromUri(urlStr);
        auto & conn = getSftpConnectionForHost(host);
        int res = 0;
        try {
            res = conn.unlink(urlStr.substr(7 + host.size()));
>>>>>>> da6506f1
        }
        catch (const Exception & e) {
            if (throwException) {
                throw;
            }
            res = -1;
        }
        return res == 0;
    }

    bool forEach(const Url & prefix,
                 const OnUriObject & onObject,
                 const OnUriSubdir & onSubdir,
                 const std::string & delimiter,
                 const std::string & startAt) const override
    {
        ExcAssert(delimiter == "/");
        string url = prefix.toString();
<<<<<<< HEAD
        const string connStr = connStrFromUri(url);
        auto conn = getSftpConnectionFromConnStr(connStr);
=======
        const string host = hostnameFromUri(url);
        auto & conn = getSftpConnectionForHost(host);
>>>>>>> da6506f1

        function<void(string, int)> processPath = [&] (string path, int depth) {
            auto dir = conn.getDirectory(path);
            dir.forEachFile([&] (string name, SftpConnection::Attributes attr) {
                // For help with masks see
                // https://github.com/libssh2/libssh2/blob/master/docs/libssh2_sftp_fstat_ex.3
                string currUri = "sftp://" + connStr + path + "/" + name;
                if (LIBSSH2_SFTP_S_ISREG (attr.permissions)) {
                    OpenUriObject open = [=] (const std::map<std::string, std::string> & options) -> UriHandler
                    {
                        if (!options.empty()) {
                            throw ML::Exception("Options not accepted by S3");
                        }

                        std::shared_ptr<std::istream> result(
                            new filter_istream(currUri));
                        auto info = getInfo(Url(currUri));

                        return UriHandler(result->rdbuf(), result, info);
                    };
                    onObject(currUri, getInfo(Url(currUri)), open, 1);
                    return;
                }
                if (LIBSSH2_SFTP_S_ISDIR (attr.permissions)) {
                    if (name == ".." || name == ".") {
                        return;
                    }
                    if (onSubdir && onSubdir(currUri, depth)) {
                        processPath(path + "/" + name, depth + 1);
                    }
                    return;
                }

            });
        };

        string path = url.substr(7 + connStr.size());
        processPath(path, 0);

        return true;
    }
};

struct AtInit {
    AtInit() {
        registerUrlFsHandler("sftp", new SftpUrlFsHandler());
    }
} atInit;

} // namespace nameless
} // namespace Datacratic<|MERGE_RESOLUTION|>--- conflicted
+++ resolved
@@ -956,15 +956,8 @@
                                 + resource);
         string connStr(resource, 0, pos);
 
-<<<<<<< HEAD
-        shared_ptr<SftpConnection> connection =
-            getSftpConnectionFromConnStr(connStr);
-        ExcAssert(connection);
+        auto & connection = getSftpConnectionFromConnStr(connStr);
         string path = resource.substr(connStr.size());
-=======
-        auto & connection = getSftpConnectionForHost(host);
-        string path = resource.substr(host.size());
->>>>>>> da6506f1
         if (mode == ios::in) {
             std::shared_ptr<std::streambuf> buf
                 (connection.streamingDownloadStreambuf(path).release());
@@ -999,12 +992,7 @@
 
 } registerSftpHandler;
 
-<<<<<<< HEAD
-std::shared_ptr<SftpConnection> getSftpConnectionFromConnStr(
-    const std::string & connStr)
-=======
-SftpConnection & getSftpConnectionForHost(const std::string & hostname)
->>>>>>> da6506f1
+SftpConnection & getSftpConnectionFromConnStr(const std::string & connStr)
 {
     std::unique_lock<std::mutex> guard(sftpHostsLock);
     auto it = sftpHosts.find(connStr);
@@ -1029,15 +1017,9 @@
     SftpHostInfo info;
     info.sftpHost = host;
     info.connection = std::make_shared<SftpConnection>();
-<<<<<<< HEAD
     info.connection->connectPasswordAuth(host, creds.id, creds.secret, port);
     sftpHosts[connStr] = info;
-    return info.connection;
-=======
-    info.connection->connectPasswordAuth(hostname, creds.id, creds.secret);
-    sftpHosts[hostname] = info;
     return *info.connection.get();
->>>>>>> da6506f1
 }
 
 namespace {
@@ -1083,33 +1065,19 @@
     void makeDirectory(const Url & url) const override
     {
         string urlStr = url.toString();
-<<<<<<< HEAD
         string connStr = connStrFromUri(urlStr);
-        auto conn = getSftpConnectionFromConnStr(connStr);
-        conn->mkdir(urlStr.substr(7 + connStr.size()));
-=======
-        string host = hostnameFromUri(urlStr);
-        auto & conn = getSftpConnectionForHost(host);
-        conn.mkdir(urlStr.substr(7 + host.size()));
->>>>>>> da6506f1
+        auto & conn = getSftpConnectionFromConnStr(connStr);
+        conn.mkdir(urlStr.substr(7 + connStr.size()));
     }
 
     bool erase(const Url & url, bool throwException) const override
     {
         string urlStr = url.toString();
-<<<<<<< HEAD
         string connStr = connStrFromUri(urlStr);
-        auto conn = getSftpConnectionFromConnStr(connStr);
+        auto & conn = getSftpConnectionFromConnStr(connStr);
         int res = 0;
         try {
-            res = conn->unlink(urlStr.substr(7 + connStr.size()));
-=======
-        string host = hostnameFromUri(urlStr);
-        auto & conn = getSftpConnectionForHost(host);
-        int res = 0;
-        try {
-            res = conn.unlink(urlStr.substr(7 + host.size()));
->>>>>>> da6506f1
+            res = conn.unlink(urlStr.substr(7 + connStr.size()));
         }
         catch (const Exception & e) {
             if (throwException) {
@@ -1128,13 +1096,8 @@
     {
         ExcAssert(delimiter == "/");
         string url = prefix.toString();
-<<<<<<< HEAD
         const string connStr = connStrFromUri(url);
-        auto conn = getSftpConnectionFromConnStr(connStr);
-=======
-        const string host = hostnameFromUri(url);
-        auto & conn = getSftpConnectionForHost(host);
->>>>>>> da6506f1
+        auto & conn = getSftpConnectionFromConnStr(connStr);
 
         function<void(string, int)> processPath = [&] (string path, int depth) {
             auto dir = conn.getDirectory(path);
