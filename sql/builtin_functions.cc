/** builtin_functions.cc
    Jeremy Barnes, 14 June 2015
    This file is part of MLDB. Copyright 2015 Datacratic. All rights reserved.

    Builtin functions for SQL.
*/

#include "mldb/sql/builtin_functions.h"
#include "sql_expression.h"
#include "tokenize.h"
#include "mldb/http/http_exception.h"
#include "mldb/jml/stats/distribution.h"
#include "mldb/jml/stats/distribution_simd.h"
#include "mldb/jml/utils/csv.h"
#include "mldb/types/vector_description.h"
#include "mldb/ml/confidence_intervals.h"
#include "mldb/jml/math/xdiv.h"
#include "mldb/base/hash.h"
#include "mldb/base/parse_context.h"
#include <boost/lexical_cast.hpp>

#include <boost/regex/icu.hpp>

using namespace std;


namespace Datacratic {
namespace MLDB {
namespace Builtins {

namespace {
    void checkArgsSize(size_t number, size_t expected)
    {
        if (number != expected)
        {
            if (expected != 1)
                throw HttpReturnException(400, "expected " + to_string(expected) + " arguments, got " + to_string(number));
            else
                throw HttpReturnException(400, "expected " + to_string(expected) + " argument, got " + to_string(number));
        }
    }    
}

// Calculate the effective timstamps for an expression involving two
// operands.
static Date calcTs(const ExpressionValue & v1,
                   const ExpressionValue & v2)
{
    return std::max(v1.getEffectiveTimestamp(),
                    v2.getEffectiveTimestamp());
}

typedef BoundFunction (*BuiltinFunction) (const std::vector<BoundSqlExpression> &);

struct RegisterBuiltin {
    template<typename... Names>
    RegisterBuiltin(const BuiltinFunction & function, Names&&... names)
    {
        doRegister(function, std::forward<Names>(names)...);
    }

    void doRegister(const BuiltinFunction & function)
    {
    }

    template<typename... Names>
    void doRegister(const BuiltinFunction & function, std::string name,
                    Names&&... names)
    {
        auto fn = [=] (const Utf8String & str,
                       const std::vector<BoundSqlExpression> & args,
                       SqlBindingScope & scope)
            -> BoundFunction
            {
                try {       
                    BoundFunction result = std::move(function(args));
                    auto fn = result.exec;
                    result.exec = [=] (const std::vector<ExpressionValue> & args,
                                       const SqlRowScope & scope)
                    -> ExpressionValue
                    {
                        try {
                            return fn(args, scope);
                        } JML_CATCH_ALL {
                            rethrowHttpException(-1, "Executing builtin function "
                                                 + str + ": " + ML::getExceptionString(),
                                                 "functionName", str,
                                                 "functionArgs", args);
                        }
                    };
                    
                    return result;
                } JML_CATCH_ALL {
                    rethrowHttpException(-1, "Binding builtin function "
                                         + str + ": " + ML::getExceptionString(),
                                         "functionName", str,
                                         "functionArgs", args);
                }
            };
        handles.push_back(registerFunction(Utf8String(name), fn));
        doRegister(function, std::forward<Names>(names)...);
    }

<<<<<<< HEAD
=======
    template<typename... Names>
    RegisterBuiltin(const ValuedBuiltinFunction & function, Names&&... names)
    {
        doRegister(function, std::forward<Names>(names)...);
    }

    void doRegister(const ValuedBuiltinFunction & function)
    {
    }

    template<typename... Names>
    void doRegister(const ValuedBuiltinFunction & function, std::string name,
                    Names&&... names)
    {
        auto fn = [=] (const Utf8String & str,
                       const std::vector<std::shared_ptr<SqlExpression> > & args,
                       SqlBindingScope & scope)
            -> BoundFunction
            {
                try {
                    std::vector<BoundSqlExpression> boundArgs;
                    for (auto& arg : args) {
                        boundArgs.emplace_back(std::move(arg->bind(scope)));
                    }

                    ValuedBoundFunction valuedBoundFunction = std::move(function(boundArgs));
                    
                    auto fn = [=] (const std::vector<BoundSqlExpression> & args,
                                   const SqlRowScope & scope)
                    -> ExpressionValue
                    {
                        try {
                            std::vector<ExpressionValue> evaluatedArgs;
                            for (auto& arg : boundArgs)
                                evaluatedArgs.emplace_back(arg(scope, GET_LATEST));
                            
                            return valuedBoundFunction(evaluatedArgs, scope);
                        } JML_CATCH_ALL {
                            rethrowHttpException(-1, "Executing builtin function "
                                                 + str + ": " + ML::getExceptionString(),
                                                 "functionName", str,
                                                 "functionArgs", args);
                        }
                    };
                    
                    return BoundFunction({fn, valuedBoundFunction.resultInfo});
                } JML_CATCH_ALL {
                    rethrowHttpException(-1, "Binding builtin function "
                                         + str + ": " + ML::getExceptionString(),
                                         "functionName", str,
                                         "functionArgs", args);
                }
            };
        handles.push_back(registerFunction(Utf8String(name), fn));
        doRegister(function, std::forward<Names>(names)...);
    }

>>>>>>> 17f70828
    std::vector<std::shared_ptr<void> > handles;
};

/*****************************************************************************/
/* UNARY SCALARS                                                             */
/*****************************************************************************/

typedef CellValue (*UnaryScalarFunction) (const CellValue & arg);

/// Register a builtin function that operates on unary scalars with a
/// signature (Atom) -> Atom, to work on scalars, rows or
/// embeddings.

struct RegisterBuiltinUnaryScalar {
    template<typename... Names>
    RegisterBuiltinUnaryScalar(const UnaryScalarFunction & function,
                               std::shared_ptr<ExpressionValueInfo> info,
                               Names&&... names)
    {
        doRegister(function, std::move(info), std::forward<Names>(names)...);
    }

    void doRegister(const UnaryScalarFunction & function)
    {
    }

    typedef ExpressionValue (*Wrapper) (UnaryScalarFunction,
                                        const std::vector<ExpressionValue> & args,
                                        const SqlRowScope & scope);

    static BoundFunction wrap(const Utf8String & functionName,
                              UnaryScalarFunction fn,
                              std::shared_ptr<ExpressionValueInfo> resultInfo,
                              Wrapper wrapper)
    {
        BoundFunction result;
        result.exec =  [=] (const std::vector<ExpressionValue> & args,
                            const SqlRowScope & scope)
            -> ExpressionValue
            {
                try {
                    return wrapper(fn, args, scope);
                } JML_CATCH_ALL {
                    rethrowHttpException(-1, "Executing builtin function "
                                         + functionName
                                         + ": " + ML::getExceptionString(),
                                         "functionName", functionName,
                                         "functionArgs", args);
                }
            };
        result.resultInfo = resultInfo;
        return result;
    }
    
    static ExpressionValue
    applyScalar(UnaryScalarFunction fn,
                const std::vector<ExpressionValue> & args,
                const SqlRowScope & scope)
    {
        return ExpressionValue(fn(args[0].getAtom()),
                               args[0].getEffectiveTimestamp());
    }

    static ExpressionValue
    applyEmbedding(UnaryScalarFunction fn,
                   const std::vector<ExpressionValue> & args,
                   const SqlRowScope & scope)
    {
        std::vector<CellValue> vals1 = args[0].getEmbeddingCell();
        for (auto & v: vals1) {
            v = fn(v);
        }
        
        return ExpressionValue(std::move(vals1),
                               args[0].getEffectiveTimestamp(),
                               args[0].getEmbeddingShape());
    }

    static ExpressionValue
    applyRow(UnaryScalarFunction fn,
             const std::vector<ExpressionValue> & args,
             const SqlRowScope & scope)
    {
        RowValue output;
        auto onVal = [&] (ColumnName columnName,
                          const ColumnName & prefix,
                          const CellValue & val,
                          Date ts)
            {
                output.emplace_back(std::move(columnName),
                                    fn(val),
                                    ts);
                return true;
            };
        args[0].forEachAtom(onVal);
            
        return std::move(output);
    }
    
    static ExpressionValue
    applyUnknown(UnaryScalarFunction fn,
                 const std::vector<ExpressionValue> & args,
                 const SqlRowScope & scope)
    {
        if (args[0].isAtom())
            return applyScalar(fn, args, scope);
        else if (args[0].isEmbedding())
            return applyEmbedding(fn, args, scope);
        else if (args[0].isRow())
            return applyRow(fn, args, scope);
        throw HttpReturnException(500, "applyRow unary scalar for unknown value",
                                  "value", args[0]);
    }
    
    static BoundFunction
    bindScalar(const Utf8String & functionName,
               UnaryScalarFunction fn,
               std::shared_ptr<ExpressionValueInfo> info,
               const std::vector<BoundSqlExpression> & args,
               const SqlBindingScope & scope)
    {
        return wrap(functionName, fn, std::move(info), applyScalar);
    }

    static BoundFunction
    bindEmbedding(const Utf8String & functionName,
                  UnaryScalarFunction fn,
                  std::shared_ptr<ExpressionValueInfo> info,
                  const std::vector<BoundSqlExpression> & args,
                  const SqlBindingScope & scope)
    {
        auto resultInfo
            = std::make_shared<EmbeddingValueInfo>
            (args[0].info->getEmbeddingShape(), info->getEmbeddingType());
        return wrap(functionName, fn, std::move(resultInfo),
                    applyEmbedding);
    }
    
    static BoundFunction
    bindRow(const Utf8String & functionName,
            UnaryScalarFunction fn,
            std::shared_ptr<ExpressionValueInfo> info,
            const std::vector<BoundSqlExpression> & args,
            const SqlBindingScope & scope)
    {
        auto resultInfo
            = std::make_shared<EmbeddingValueInfo>
            (args[0].info->getEmbeddingShape(), info->getEmbeddingType());
        return wrap(functionName, fn, std::move(resultInfo),
                    applyRow);
    }
    
    static BoundFunction
    bindUnknown(const Utf8String & functionName,
                UnaryScalarFunction fn,
                std::shared_ptr<ExpressionValueInfo> info,
                const std::vector<BoundSqlExpression> & args,
                const SqlBindingScope & scope)
    {
        auto resultInfo
            = std::make_shared<AnyValueInfo>();
        return wrap(functionName, fn, std::move(resultInfo),
                    applyUnknown);
    }
    
    template<typename... Names>
    void doRegister(const UnaryScalarFunction & function,
                    std::shared_ptr<ExpressionValueInfo> info,
                    std::string name,
                    Names&&... names)
    {
        auto fn = [=] (const Utf8String & functionName,
                       const std::vector<BoundSqlExpression> & args,
                       SqlBindingScope & scope)
            -> BoundFunction
            {
                try {
                    checkArgsSize(args.size(), 1);
                    if (args[0].info->isScalar())
                        return bindScalar(functionName, function,
                                          std::move(info), args,
                                          scope);
                    else if (args[0].info->isEmbedding()) {
                        return bindEmbedding(functionName, function,
                                             std::move(info), args,
                                             scope);
                    }
                    else if (args[0].info->isRow()) {
                        return bindRow(functionName, function,
                                       std::move(info), args,
                                       scope);
                    }
                    else {
                        return bindUnknown(functionName, function,
                                           std::move(info), args,
                                           scope);
                    }
                } JML_CATCH_ALL {
                    rethrowHttpException(-1, "Binding builtin function "
                                         + functionName + ": "
                                         + ML::getExceptionString(),
                                         "functionName", functionName,
                                         "functionArgs", args);
                }
                
                ExcAssert(false); // silence bad compiler escape analysis
            };
        handles.push_back(registerFunction(Utf8String(name), fn));
        doRegister(function, std::forward<Names>(names)...);
    }
    
    std::vector<std::shared_ptr<void> > handles;
};


/*****************************************************************************/
/* NUMERIC UNARY SCALARS                                                     */
/*****************************************************************************/

template<typename Op>
struct RegisterBuiltinUnaryNumericScalar: public RegisterBuiltinUnaryScalar {

    static CellValue call(const CellValue & v)
    {
        if (v.empty())
            return v;
        return Op::call(v.toDouble());
    }

    template<typename... Names>
    RegisterBuiltinUnaryNumericScalar(Names&&... names)
        : RegisterBuiltinUnaryScalar(&call,
                                     std::make_shared<Float64ValueInfo>(),
                                     std::forward<Names>(names)...)
    {
    }
};

#define WRAP_UNARY_MATH_OP(name, op)             \
    struct name##Op { static double call(double v) { return op(v); } }; \
    RegisterBuiltinUnaryNumericScalar<name##Op> register##name(#name);


/*****************************************************************************/
/* BINARY SCALARS                                                            */
/*****************************************************************************/

typedef CellValue (*BinaryScalarFunction) (const CellValue & arg1, const CellValue & arg2);

/// Register a builtin function that operates on binary scalars with a
/// signature (Atom, Atom) -> Atom, to work on scalars, rows or
/// embeddings.

struct RegisterBuiltinBinaryScalar {
    template<typename... Names>
    RegisterBuiltinBinaryScalar(const BinaryScalarFunction & function,
                                std::shared_ptr<ExpressionValueInfo> info,
                                Names&&... names)
    {
        doRegister(function, std::move(info), std::forward<Names>(names)...);
    }

    void doRegister(const BinaryScalarFunction & function)
    {
    }

    typedef ExpressionValue (*Wrapper) (BinaryScalarFunction,
                                        const std::vector<ExpressionValue> & args,
                                        const SqlRowScope & scope);

    static BoundFunction wrap(const Utf8String & functionName,
                              BinaryScalarFunction fn,
                              std::shared_ptr<ExpressionValueInfo> resultInfo,
                              Wrapper wrapper)
    {
        BoundFunction result;
        result.exec =  [=] (const std::vector<ExpressionValue> & args,
                            const SqlRowScope & scope)
            -> ExpressionValue
            {
                try {
                    return wrapper(fn, args, scope);
                } JML_CATCH_ALL {
                    rethrowHttpException(-1, "Executing builtin function "
                                         + functionName
                                         + ": " + ML::getExceptionString(),
                                         "functionName", functionName,
                                         "functionArgs", args);
                }
            };
        result.resultInfo = resultInfo;
        return result;
    }
    
    static ExpressionValue
    applyScalarScalar(BinaryScalarFunction fn,
                      const std::vector<ExpressionValue> & args,
                      const SqlRowScope & scope)
    {
        Date ts = calcTs(args[0], args[1]);
        return ExpressionValue(fn(args[0].getAtom(),
                                  args[1].getAtom()),
                               ts);
    }

    static ExpressionValue
    applyScalarEmbedding(BinaryScalarFunction fn,
                         const std::vector<ExpressionValue> & args,
                         const SqlRowScope & scope)
    {
        auto ts = calcTs(args[0], args[1]);
        CellValue v1 = args[0].getAtom();

        std::vector<CellValue> vals2 = args[1].getEmbeddingCell();
        for (auto & v: vals2) {
            v = fn(v, v);
        }
        
        return ExpressionValue(std::move(vals2), ts,
                               args[1].getEmbeddingShape());
    }

    static ExpressionValue
    applyEmbeddingScalar(BinaryScalarFunction fn,
                         const std::vector<ExpressionValue> & args,
                         const SqlRowScope & scope)
    {
        auto ts = calcTs(args[0], args[1]);
        CellValue v2 = args[1].getAtom();

        std::vector<CellValue> vals1 = args[0].getEmbeddingCell();
        for (auto & v: vals1) {
            v = fn(v, v2);
        }
        
        return ExpressionValue(std::move(vals1), ts,
                               args[0].getEmbeddingShape());
    }

    static ExpressionValue
    applyScalarRow(BinaryScalarFunction fn,
                   const std::vector<ExpressionValue> & args,
                   const SqlRowScope & scope)
    {
        Date lts = args[0].getEffectiveTimestamp();
        const CellValue & v1 = args[0].getAtom();

        RowValue output;

        auto onVal = [&] (ColumnName columnName,
                          const ColumnName & prefix,
                          const CellValue & val,
                          Date ts)
            {
                output.emplace_back(std::move(columnName),
                                    fn(v1, val),
                                    std::max(lts, ts));
                return true;
            };
        args[1].forEachAtom(onVal);

        return std::move(output);
    }

    static ExpressionValue
    applyRowScalar(BinaryScalarFunction fn,
                   const std::vector<ExpressionValue> & args,
                   const SqlRowScope & scope)
    {
        Date rts = args[1].getEffectiveTimestamp();
        const CellValue & v2 = args[1].getAtom();

        RowValue output;

        auto onVal = [&] (ColumnName columnName,
                          const ColumnName & prefix,
                          const CellValue & val,
                          Date ts)
            {
                output.emplace_back(std::move(columnName),
                                    fn(val, v2),
                                    std::max(rts, ts));
                return true;
            };
        args[0].forEachAtom(onVal);

        return std::move(output);
    }

    static ExpressionValue
    applyEmbeddingEmbedding(BinaryScalarFunction fn,
                            const std::vector<ExpressionValue> & args,
                            const SqlRowScope & scope)
    {
        auto ts = calcTs(args[0], args[1]);

        std::vector<CellValue> vals1 = args[0].getEmbeddingCell();
        std::vector<CellValue> vals2 = args[1].getEmbeddingCell();

        if (vals1.size() != vals2.size())
            throw HttpReturnException(400, "Attempt to apply function to "
                                      "incompatibly sized embeddings");
        for (size_t i = 0;  i < vals1.size();  ++i)
            vals1[i] = fn(vals1[i], vals2[i]);
        
        return ExpressionValue(std::move(vals1), ts,
                               args[0].getEmbeddingShape());
    }

    static ExpressionValue
    applyRowRow(BinaryScalarFunction fn,
                const std::vector<ExpressionValue> & args,
                const SqlRowScope & scope)
    {
        throw HttpReturnException(500, "Row to row functions not done");
#if 0
        RowValue v1, v2;
        args[0].appendToRow(Coord(), v1);
        args[1].appendToRow(Coord(), v2);

        RowValue output;
        output.reserve(std::max(v1.size(), v2.size()));
        if (v1.size() == v2.size()) {
            for (size_t i = 0;  i < v1.size();  ++i) {
                const ColumnName & n1 = std::get<0>(v1[i]);
                const ColumnName & n2 = std::get<1>(v2[i]);

                if (n1 != n2)
                    break;
            }
                
        }
#endif
    }

    static ExpressionValue
    applyUnknown(BinaryScalarFunction fn,
                 const std::vector<ExpressionValue> & args,
                 const SqlRowScope & scope)
    {
        if (args[0].isAtom()) {
            if (args[1].isAtom())
                return applyScalarScalar(fn, args, scope);
            else if (args[1].isEmbedding())
                return applyScalarEmbedding(fn, args, scope);
            else if (args[1].isRow())
                return applyScalarRow(fn, args, scope);
        }
        else if (args[0].isEmbedding()) {
            if (args[1].isAtom())
                return applyEmbeddingScalar(fn, args, scope);
            else if (args[1].isEmbedding())
                return applyEmbeddingEmbedding(fn, args, scope);
        }
        else if (args[0].isRow()) {
            if (args[1].isAtom())
                return applyRowScalar(fn, args, scope);
            else if (args[1].isRow())
                return applyRowRow(fn, args, scope);
        }

        throw HttpReturnException(400, "Incompatible binary arguments");
    }

    static BoundFunction
    bindScalarScalar(const Utf8String & functionName,
                     BinaryScalarFunction fn,
                     std::shared_ptr<ExpressionValueInfo> info,
                     const std::vector<BoundSqlExpression> & args,
                     const SqlBindingScope & scope)
    {
        return wrap(functionName, fn, std::move(info), applyScalarScalar);
    }

    static BoundFunction
    bindScalarEmbedding(const Utf8String & functionName,
                        BinaryScalarFunction fn,
                        std::shared_ptr<ExpressionValueInfo> info,
                        const std::vector<BoundSqlExpression> & args,
                        const SqlBindingScope & scope)
    {
        auto resultInfo
            = std::make_shared<EmbeddingValueInfo>
            (args[0].info->getEmbeddingShape(),
             info->getEmbeddingType());
        return wrap(functionName, fn, std::move(resultInfo),
                    applyScalarEmbedding);
    }
    
    static BoundFunction
    bindEmbeddingScalar(const Utf8String & functionName,
                        BinaryScalarFunction fn,
                        std::shared_ptr<ExpressionValueInfo> info,
                        const std::vector<BoundSqlExpression> & args,
                        const SqlBindingScope & scope)
    {
        auto resultInfo
            = std::make_shared<EmbeddingValueInfo>
            (args[1].info->getEmbeddingShape(),
             info->getEmbeddingType());
        return wrap(functionName, fn, std::move(resultInfo),
                    applyEmbeddingScalar);
    }
    
    static BoundFunction
    bindEmbeddingEmbedding(const Utf8String & functionName,
                           BinaryScalarFunction fn,
                           std::shared_ptr<ExpressionValueInfo> info,
                           const std::vector<BoundSqlExpression> & args,
                           const SqlBindingScope & scope)
    {
        auto resultInfo
            = std::make_shared<EmbeddingValueInfo>
            (args[0].info->getEmbeddingShape(),
             info->getEmbeddingType());
        return wrap(functionName, fn, std::move(resultInfo),
                    applyEmbeddingEmbedding);
    }
    
    static BoundFunction
    bindScalarRow(const Utf8String & functionName,
                  BinaryScalarFunction fn,
                  std::shared_ptr<ExpressionValueInfo> info,
                  const std::vector<BoundSqlExpression> & args,
                  const SqlBindingScope & scope)
    {
        auto cols = args[1].info->getKnownColumns();
        for (auto & c: cols) {
            c.valueInfo = info;
        }
        auto resultInfo
            = std::make_shared<RowValueInfo>
                (std::move(cols),
                 args[1].info->getSchemaCompleteness());
        return wrap(functionName, fn, std::move(resultInfo),
                    applyScalarRow);
    }
    
    static BoundFunction
    bindRowScalar(const Utf8String & functionName,
                  BinaryScalarFunction fn,
                  std::shared_ptr<ExpressionValueInfo> info,
                  const std::vector<BoundSqlExpression> & args,
                  const SqlBindingScope & scope)
    {
        auto cols = args[0].info->getKnownColumns();
        for (auto & c: cols) {
            c.valueInfo = info;
        }
        auto resultInfo
            = std::make_shared<RowValueInfo>
                (std::move(cols),
                 args[0].info->getSchemaCompleteness());
        return wrap(functionName, fn, std::move(resultInfo),
                    applyRowScalar);
    }
    
    static BoundFunction
    bindRowRow(const Utf8String & functionName,
               BinaryScalarFunction fn,
               std::shared_ptr<ExpressionValueInfo> info,
               const std::vector<BoundSqlExpression> & args,
               const SqlBindingScope & scope)
    {
        throw HttpReturnException(400, "binary function bindRowRow");
    }

    static BoundFunction
    bindUnknown(const Utf8String & functionName,
                BinaryScalarFunction fn,
                std::shared_ptr<ExpressionValueInfo> info,
                const std::vector<BoundSqlExpression> & args,
                const SqlBindingScope & scope)
    {
        auto resultInfo = std::make_shared<AnyValueInfo>();
        return wrap(functionName, fn, std::move(resultInfo),
                    applyUnknown);
    }
    
    template<typename... Names>
    void doRegister(const BinaryScalarFunction & function,
                    std::shared_ptr<ExpressionValueInfo> info,
                    std::string name,
                    Names&&... names)
    {
        auto fn = [=] (const Utf8String & functionName,
                       const std::vector<BoundSqlExpression> & args,
                       SqlBindingScope & scope)
            -> BoundFunction
            {
                try {
                    checkArgsSize(args.size(), 2);
                    // Simple case... scalar to scalar
                    if (args[0].info->isScalar()
                        && args[1].info->isScalar()) {
                        return bindScalarScalar(functionName, function,
                                                std::move(info), args,
                                                scope);
                    }
                    else if (args[0].info->isScalar()) {
                        if (args[1].info->isEmbedding()) {
                            return bindScalarEmbedding(functionName, function,
                                                       std::move(info), args,
                                                       scope);
                        }
                        else if (args[1].info->isRow()) {
                            return bindScalarRow(functionName, function,
                                                 std::move(info), args,
                                                 scope);
                        }
                    }
                    else if (args[1].info->isScalar()) {
                        if (args[0].info->isEmbedding()) {
                            return bindEmbeddingScalar(functionName, function,
                                                       std::move(info), args,
                                                       scope);
                        }
                        else if (args[0].info->isRow()) {
                            return bindRowScalar(functionName, function,
                                                 std::move(info), args,
                                                 scope);
                        }
                    }
                    else {
                        if (args[0].info->isEmbedding()) {
                            return bindEmbeddingEmbedding(functionName, function,
                                                          std::move(info), args,
                                                          scope);
                        }
                        else if (args[0].info->isRow()) {
                            return bindEmbeddingEmbedding(functionName, function,
                                                          std::move(info), args,
                                                          scope);
                        }
                    }

                    return bindUnknown(functionName, function, std::move(info),
                                       args, scope);
                } JML_CATCH_ALL {
                    rethrowHttpException(-1, "Binding builtin function "
                                         + functionName + ": "
                                         + ML::getExceptionString(),
                                         "functionName", functionName,
                                         "functionArgs", args);
                }
                
                ExcAssert(false); // silence bad compiler escape analysis
            };
    
        handles.push_back(registerFunction(Utf8String(name), fn));
        doRegister(function, std::forward<Names>(names)...);
    }
    
    std::vector<std::shared_ptr<void> > handles;
};

static Date calcTs(const ExpressionValue & v1,
                   const ExpressionValue & v2,
                   const ExpressionValue & v3)
{
    return std::max({ v1.getEffectiveTimestamp(),
                v2.getEffectiveTimestamp(),
                v3.getEffectiveTimestamp()
                });
}

typedef double (*DoubleBinaryFunction)(double, double);

ExpressionValue binaryFunction(const std::vector<ExpressionValue> & args,
                               DoubleBinaryFunction func)
{
    ExcAssertEqual(args.size(), 2);
    const auto v1 = args[0];
    const auto v2 = args[1];
    return ExpressionValue(func(v1.toDouble(), v2.toDouble()), calcTs(v1, v2));
}

ExpressionValue replaceIf(const std::vector<ExpressionValue> & args,
                          std::function<bool(double)> ifFunc)
{
    ExcAssertEqual(args.size(), 2);
    ExcAssert(args[1].isNumber());
       
    if(args[0].isArray() || args[0].isObject()) {
        RowValue rtnRow;
      
        auto onAtom = [&] (const ColumnName & columnName,
                           const ColumnName & prefix,
                           const CellValue & val,
                           Date ts)
            {
                if(!val.isNumber() || !ifFunc(val.toDouble())) { 
                    rtnRow.push_back(make_tuple(columnName, val, ts));
                } 
                else {
                    rtnRow.push_back(make_tuple(columnName, args[1].getAtom(), ts));
                }
                return true;
            };
       
        args[0].forEachAtom(onAtom);
        return ExpressionValue(std::move(rtnRow));
    } 
    else {
        if(!args[0].isNumber() || !ifFunc(args[0].toDouble()))
            return args[0];

        return args[1];
    }
}
       
       
BoundFunction replaceIfNaN(const std::vector<BoundSqlExpression> & args)
{
    checkArgsSize(args.size(), 2);
    return {[] (const std::vector<ExpressionValue> & args,
                const SqlRowScope & scope) -> ExpressionValue
            {
                return replaceIf(args, [](double d) { return std::isnan(d); });
            },
            std::make_shared<Float64ValueInfo>()};
}

static RegisterBuiltin registerReplaceNaN(replaceIfNaN, "replace_nan", "replaceNan");

BoundFunction replaceIfInf(const std::vector<BoundSqlExpression> & args)
{
    checkArgsSize(args.size(), 2);
    return {[] (const std::vector<ExpressionValue> & args,
                const SqlRowScope & scope) -> ExpressionValue
            {
                return replaceIf(args, [](double d) { return std::isinf(d); });
            },
            std::make_shared<Float64ValueInfo>()};
}

static RegisterBuiltin registerReplaceInf(replaceIfInf, "replace_inf", "replaceInf");

CellValue pow(const CellValue & v1, const CellValue & v2)
{
    return ::pow(v1.toDouble(), v2.toDouble());
}

static RegisterBuiltinBinaryScalar
registerPow(pow, std::make_shared<Float64ValueInfo>(), "pow");
static RegisterBuiltinBinaryScalar
registerPower(pow, std::make_shared<Float64ValueInfo>(), "power");

CellValue mod(const CellValue & v1, const CellValue & v2)
{
    return v1.toInt() % v2.toInt();
}

static RegisterBuiltinBinaryScalar
registerMod(mod, std::make_shared<IntegerValueInfo>(), "mod");

double ln(double v)
{
    if (v <= 0)
        throw HttpReturnException(400, "ln function supports positive numbers only");
    
    return std::log(v);
}

double sqrt(double v)
{
    if (v < 0)
        throw HttpReturnException(400, "sqrt function supports positive numbers only");
    
    return std::sqrt(v);
}

WRAP_UNARY_MATH_OP(ceil, std::ceil);
WRAP_UNARY_MATH_OP(floor, std::floor);
WRAP_UNARY_MATH_OP(exp, std::exp);
WRAP_UNARY_MATH_OP(abs, std::abs);
WRAP_UNARY_MATH_OP(sin, std::sin);
WRAP_UNARY_MATH_OP(cos, std::cos);
WRAP_UNARY_MATH_OP(tan, std::tan);
WRAP_UNARY_MATH_OP(asin, std::asin);
WRAP_UNARY_MATH_OP(acos, std::acos);
WRAP_UNARY_MATH_OP(atan, std::atan);
WRAP_UNARY_MATH_OP(ln, Builtins::ln);
WRAP_UNARY_MATH_OP(sqrt, Builtins::sqrt);

CellValue quantize(const CellValue & x, const CellValue & q)
{
    double v1 = x.toDouble();
    double v2 = q.toDouble();
    double ratio = ::round(v1 / v2);
    return ratio * v2;
}

static RegisterBuiltinBinaryScalar
registerQuantize(quantize, std::make_shared<Float64ValueInfo>(), "quantize");

#ifdef THIS_MUST_BE_CLARIFIED_FIRST
BoundFunction cardinality(const std::vector<BoundSqlExpression> & args)
{
    checkArgsSize(args.size(), 1);

    return {[] (const std::vector<ExpressionValue> & args,
                const SqlRowScope & scope) -> ExpressionValue
            {
                ExcAssertEqual(args.size(), 1);
                double v = args[0].toDouble();
                return ExpressionValue(std::sqrt(v),
                                       args[0].getEffectiveTimestamp());
            },
            std::make_shared<Float64ValueInfo>()};
}

static RegisterBuiltin registerCardinality(cardinality, "cardinality");
#endif

const float confidence = 0.8;
const float two_sided_alpha = (1-confidence) / 2;
ConfidenceIntervals cI(two_sided_alpha, "wilson");

BoundFunction binomial_ub_80(const std::vector<BoundSqlExpression> & args)
{
    checkArgsSize(args.size(), 2);
    return {[] (const std::vector<ExpressionValue> & args,
                const SqlRowScope & scope) -> ExpressionValue
            {
                ExcAssertEqual(args.size(), 2);
                ExcAssert(args[0].isInteger());
                int64_t trials = args[0].toInt();
                int64_t successes = args[1].toInt();
                return ExpressionValue(cI.binomialUpperBound(trials, successes),
                                       calcTs(args[0], args[1]));
            },
            std::make_shared<Float64ValueInfo>()};
}

BoundFunction binomial_lb_80(const std::vector<BoundSqlExpression> & args)
{
    checkArgsSize(args.size(), 2);
    return {[] (const std::vector<ExpressionValue> & args,
                const SqlRowScope & scope) -> ExpressionValue
            {
                ExcAssertEqual(args.size(), 2);
                ExcAssert(args[0].isInteger());
                ExcAssert(args[1].isInteger());
                int64_t trials = args[0].toInt();
                int64_t successes = args[1].toInt();
                return ExpressionValue(cI.binomialLowerBound(trials, successes),
                                       calcTs(args[0], args[1]));
            },
            std::make_shared<Float64ValueInfo>()};
}
    
static RegisterBuiltin registerBinUb80(binomial_ub_80, "binomial_ub_80");
static RegisterBuiltin registerBinLb80(binomial_lb_80, "binomial_lb_80");

BoundFunction implicit_cast(const std::vector<BoundSqlExpression> & args)
{
    /* Take any string values, and those that can be numbers are numbers,
       and those that have an empty string are null.
    */

    checkArgsSize(args.size(), 1);
        
    return {[] (const std::vector<ExpressionValue> & args,
                const SqlRowScope & scope) -> ExpressionValue
            {
                ExcAssertEqual(args.size(), 1);
                if (!args[0].isString()) {
                    return args[0];
                }
                else return ExpressionValue(CellValue::parse(args[0].toUtf8String()),
                                            args[0].getEffectiveTimestamp());
            },
            std::make_shared<AtomValueInfo>()};
}

static RegisterBuiltin registerImplicitCast(implicit_cast, "implicit_cast");

BoundFunction regex_replace(const std::vector<BoundSqlExpression> & args)
{ 
    // regex_replace(string, regex, replacement)
    checkArgsSize(args.size(), 3);

    Utf8String regexStr = args[1].constantValue().toUtf8String();

    boost::u32regex regex = boost::make_u32regex(regexStr.rawData());

    return {[=] (const std::vector<ExpressionValue> & args,
                 const SqlRowScope & scope) -> ExpressionValue
            {
                ExcAssertEqual(args.size(), 3);

                if (args[0].empty() || args[2].empty())
                    return ExpressionValue::null(calcTs(args[0], args[1], args[2]));

                std::basic_string<char32_t> matchStr = args[0].toWideString();
                std::basic_string<char32_t> replacementStr = args[2].toWideString();

                std::basic_string<int32_t>
                    matchStr2(matchStr.begin(), matchStr.end());
                std::basic_string<int32_t>
                    replacementStr2(replacementStr.begin(), replacementStr.end());

                auto result = boost::u32regex_replace(matchStr2, regex, replacementStr2);
                std::basic_string<char32_t> result2(result.begin(), result.end());

                return ExpressionValue(result2, calcTs(args[0], args[1], args[2]));
            },
            std::make_shared<Utf8StringValueInfo>()};
}

static RegisterBuiltin registerRegexReplace(regex_replace, "regex_replace");

BoundFunction regex_match(const std::vector<BoundSqlExpression> & args)
{ 
    // regex_match(string, regex)
    checkArgsSize(args.size(), 2);

    Utf8String regexStr = args[1].constantValue().toUtf8String();

    boost::u32regex regex = boost::make_u32regex(regexStr.rawData());

    return {[=] (const std::vector<ExpressionValue> & args,
                 const SqlRowScope & scope) -> ExpressionValue
            {
                // TODO: should be able to pass utf-8 string directly in

                ExcAssertEqual(args.size(), 2);

                if (args[0].empty())
                    return ExpressionValue::null(calcTs(args[0], args[1]));
                    
                std::basic_string<char32_t> matchStr = args[0].toWideString();

                auto result = boost::u32regex_match(matchStr.begin(), matchStr.end(),
                                                    regex);
                return ExpressionValue(result, calcTs(args[0], args[1]));
            },
            std::make_shared<BooleanValueInfo>()};
}

static RegisterBuiltin registerRegexMatch(regex_match, "regex_match");

BoundFunction regex_search(const std::vector<BoundSqlExpression> & args)
{ 
    // regex_search(string, regex)
    checkArgsSize(args.size(), 2);

    Utf8String regexStr = args[1].constantValue().toUtf8String();

    boost::u32regex regex = boost::make_u32regex(regexStr.rawData());

    return {[=] (const std::vector<ExpressionValue> & args,
                 const SqlRowScope & scope) -> ExpressionValue
            {
                // TODO: should be able to pass utf-8 string directly in

                ExcAssertEqual(args.size(), 2);

                if (args[0].empty())
                    return ExpressionValue::null(calcTs(args[0], args[1]));

                std::basic_string<char32_t> searchStr = args[0].toWideString();

                auto result
                    = boost::u32regex_search(searchStr.begin(), searchStr.end(),
                                             regex);
                return ExpressionValue(result, calcTs(args[0], args[1]));
            },
            std::make_shared<BooleanValueInfo>()};
}

static RegisterBuiltin registerRegexSearch(regex_search, "regex_search");

BoundFunction when(const std::vector<BoundSqlExpression> & args)
{
    // Tell us when an expression happened, ie extract its timestamp and return
    // as its value

    checkArgsSize(args.size(), 1);
    return {[=] (const std::vector<ExpressionValue> & args,
                 const SqlRowScope & scope) -> ExpressionValue
            {
                ExcAssertEqual(args.size(), 1);
                auto ts = args[0].getEffectiveTimestamp();
                return ExpressionValue(ts, ts);
            },
            std::make_shared<TimestampValueInfo>()};
}

static RegisterBuiltin registerWhen(when, "when");

BoundFunction min_timestamp(const std::vector<BoundSqlExpression> & args)
{
    // Tell us when an expression happened, ie extract its timestamp and return
    // as its value


    checkArgsSize(args.size(), 1);
    return {[=] (const std::vector<ExpressionValue> & args,
                 const SqlRowScope & scope) -> ExpressionValue
            {
                ExcAssertEqual(args.size(), 1);
                auto val = args[0];
                return ExpressionValue(val.getMinTimestamp(),
                                       val.getEffectiveTimestamp());
            },
            std::make_shared<TimestampValueInfo>(),
            GET_ALL};
}

static RegisterBuiltin register_min_timestamp(min_timestamp, "min_timestamp");

BoundFunction max_timestamp(const std::vector<BoundSqlExpression> & args)
{
    // Tell us when an expression happened, ie extract its timestamp and return
    // as its value

    checkArgsSize(args.size(), 1);
    return {[=] (const std::vector<ExpressionValue> & args,
                 const SqlRowScope & scope) -> ExpressionValue
            {
                ExcAssertEqual(args.size(), 1);
                return ExpressionValue(args[0].getMaxTimestamp(),
                                       args[0].getEffectiveTimestamp());
            },
            std::make_shared<TimestampValueInfo>()};
}

static RegisterBuiltin register_max_timestamp(max_timestamp, "max_timestamp");

BoundFunction toTimestamp(const std::vector<BoundSqlExpression> & args)
{
    // Return a timestamp coerced from the expression
    checkArgsSize(args.size(), 1);
    return {[=] (const std::vector<ExpressionValue> & args,
                 const SqlRowScope & scope) -> ExpressionValue
            {
                ExcAssertEqual(args.size(), 1);
                return ExpressionValue(args[0].coerceToTimestamp(),
                                       args[0].getEffectiveTimestamp());
            },
            std::make_shared<TimestampValueInfo>()};
}

static RegisterBuiltin registerToTimestamp(toTimestamp, "to_timestamp");

BoundFunction at(const std::vector<BoundSqlExpression> & args)
{
    // Return an expression but with the timestamp modified to something else

    checkArgsSize(args.size(), 2);
    return {[=] (const std::vector<ExpressionValue> & args,
                 const SqlRowScope & scope) -> ExpressionValue
            {
                ExcAssertEqual(args.size(), 2);
                ExpressionValue result = args[0];
                result.setEffectiveTimestamp(args[1].coerceToTimestamp().toTimestamp());
                return result;
            },
            args[0].info};
}

static RegisterBuiltin registerAt(at, "at");

BoundFunction now(const std::vector<BoundSqlExpression> & args)
{
    // Return the current time as a timestamp

    checkArgsSize(args.size(), 0);
    return {[=] (const std::vector<ExpressionValue> & args,
                 const SqlRowScope & scope) -> ExpressionValue
            {
                ExcAssertEqual(args.size(), 0);
                ExpressionValue result(Date::now(), Date::negativeInfinity());
                return result;
            },
            std::make_shared<TimestampValueInfo>()};
}

static RegisterBuiltin registerNow(now, "now");

BoundFunction temporal_earliest(const std::vector<BoundSqlExpression> & args)
{
    return {[] (const std::vector<ExpressionValue> & args,
                const SqlRowScope & scope) -> ExpressionValue
            {
                ExcAssertEqual(args.size(), 1);
                return args[0];
            },
            args[0].info,
            GET_EARLIEST};
}

static RegisterBuiltin registerTempEarliest(temporal_earliest, "temporal_earliest");

BoundFunction temporal_latest(const std::vector<BoundSqlExpression> & args)
{
    return {[] (const std::vector<ExpressionValue> & args,
                const SqlRowScope & scope) -> ExpressionValue
            {
                ExcAssertEqual(args.size(), 1);
                return args[0];
            },
            args[0].info,
            GET_LATEST};
}

<<<<<<< HEAD
=======
static RegisterBuiltin registerTempEarliest(temporal_earliest, "temporal_earliest");

BoundFunction temporal_latest(const std::vector<BoundSqlExpression> & args)
{
    return {[] (const std::vector<BoundSqlExpression> & args,
                const SqlRowScope & scope) -> ExpressionValue
            {
                ExcAssertEqual(args.size(), 1);
                return args[0](scope, GET_LATEST);
            },
            args[0].info};
}

>>>>>>> 17f70828
static RegisterBuiltin registerTempLatest(temporal_latest, "temporal_latest");

template <typename AggregatorFunc>
BoundFunction temporalAggregatorT(const std::vector<BoundSqlExpression> & args) {
    
    typedef typename AggregatorFunc::value_type value_type;

    checkArgsSize(args.size(), 1);

<<<<<<< HEAD
    return {[=] (const std::vector<ExpressionValue> & args,
=======
    return {[=] (const std::vector<BoundSqlExpression> & args,
>>>>>>> 17f70828
                 const SqlRowScope & scope) -> ExpressionValue
            {
                ExcAssertEqual(args.size(), 1);

<<<<<<< HEAD
                auto val = args[0];
=======
                auto val = args[0](scope, GET_ALL);
>>>>>>> 17f70828

                // TODO - figure out what should be the ordering of the columns in the result
                std::unordered_map<Coord, std::pair<value_type, Date> > results;
                
<<<<<<< HEAD
=======

                auto onAtom = [&] (const Coord & columnName,
                                   const Coord & prefix,
                                   const CellValue & val,
                                   Date atomTs)
                    {
                        if (!val.empty()) {
                            auto iter = results.find(columnName);
                            if (iter != results.end()) {
                                iter->second = AggregatorFunc::apply(iter->second, {val, atomTs});
                            }
                            else { // first time seen
                                results.insert({columnName, AggregatorFunc::init({val, atomTs})});
                            }
                        }
                        return true;
                    };
                
                val.forEachAtom(onAtom);
                if (results.size() == 1) {  // atom case
                    auto result = results.begin();
                    return ExpressionValue(AggregatorFunc::extract(get<0>(result->second)), get<1>(result->second));
                }
                else { // row case
                    std::vector<std::tuple<Coord, ExpressionValue> > row;
                    for (auto & result : results) {
                        row.emplace_back(std::make_tuple(result.first,
                                                         ExpressionValue(AggregatorFunc::extract(get<0>(result.second)), 
                                                                         get<1>(result.second))));
                    }
                    return row;
                }
            },
            std::make_shared<UnknownRowValueInfo>() };
}

struct Min {
    typedef CellValue value_type;
    typedef std::pair<value_type, Date> CellDate;
    static CellDate init(const CellDate & val) { return val; }
    static CellDate apply(const CellDate & left, const CellDate & right) {
        return right < left ? right : left;
    }
    static CellValue extract(const value_type & val) { return val; }
};

static RegisterBuiltin registerTempMin(temporalAggregatorT<Min>, "temporal_min");

struct Max {
    typedef CellValue value_type;
    typedef std::pair<value_type, Date> CellDate;
    static CellDate init(const CellDate & val) { return val; }
    static CellDate apply(const CellDate & left, const CellDate & right) {
        return right > left ? right : left;
    }
    static CellValue extract(const value_type & val) { return val; }
};

static RegisterBuiltin registerTempMax(temporalAggregatorT<Max>, "temporal_max");

struct Sum {
    typedef CellValue value_type;
    typedef std::pair<value_type, Date> CellDate;
    static CellDate init(const CellDate & val) { return val; }
    static CellDate apply(const CellDate & left, const CellDate & right) {
        auto value = get<0>(left).toDouble() + get<0>(right).toDouble();
        auto date = get<1>(left);
        return {value, date.setMax(get<1>(right))};
    }
    static CellValue extract(const value_type & val) { return val; }
};

static RegisterBuiltin registerTempSum(temporalAggregatorT<Sum>, "temporal_sum");

struct Avg {
    typedef std::pair<CellValue, uint64_t> value_type;
    typedef std::pair<CellValue, Date> CellDate;
    typedef std::pair<value_type, Date> AccumValueDate;
    static AccumValueDate init(const CellDate & val) { 
        return {{get<0>(val), 1}, get<1>(val)};
    }
    static AccumValueDate apply(const AccumValueDate & left, const CellDate & right) {
        auto sum = get<0>(get<0>(left)).toDouble() + get<0>(right).toDouble();
        auto count = get<1>(get<0>(left));
        auto date = get<1>(left);
        return {{sum, ++count}, date.setMax(get<1>(right))};
    }
    static CellValue extract(const value_type & val) { return get<0>(val).toDouble() / get<1>(val); }
};

static RegisterBuiltin registerTempAvg(temporalAggregatorT<Avg>, "temporal_avg");

struct Count {
    typedef CellValue value_type;
    typedef std::pair<value_type, Date> CellDate;
    static CellDate init(const CellDate & val) { return {1, get<1>(val)}; }
    static CellDate apply(const CellDate & left, const CellDate & right) {
        auto value = get<0>(left).toInt();
        auto date = get<1>(left);
        return {++value, date.setMax(get<1>(right))};
    }
    static CellValue extract(const CellValue & val) { return val; }
};

static RegisterBuiltin registerTempCount(temporalAggregatorT<Count>, "temporal_count");

>>>>>>> 17f70828

                auto onAtom = [&] (const Coord & columnName,
                                   const Coord & prefix,
                                   const CellValue & val,
                                   Date atomTs)
                    {
                        if (!val.empty()) {
                            auto iter = results.find(columnName);
                            if (iter != results.end()) {
                                iter->second = AggregatorFunc::apply(iter->second, {val, atomTs});
                            }
                            else { // first time seen
                                results.insert({columnName, AggregatorFunc::init({val, atomTs})});
                            }
                        }
                        return true;
                    };
                
                val.forEachAtom(onAtom);
                if (results.size() == 1) {  // atom case
                    auto result = results.begin();
                    return ExpressionValue(AggregatorFunc::extract(get<0>(result->second)), get<1>(result->second));
                }
                else { // row case
                    std::vector<std::tuple<Coord, ExpressionValue> > row;
                    for (auto & result : results) {
                        row.emplace_back(std::make_tuple(result.first,
                                                         ExpressionValue(AggregatorFunc::extract(get<0>(result.second)), 
                                                                         get<1>(result.second))));
                    }
                    return row;
                }
            },
            std::make_shared<UnknownRowValueInfo>(),
            GET_ALL};
}

struct Min {
    typedef CellValue value_type;
    typedef std::pair<value_type, Date> CellDate;
    static CellDate init(const CellDate & val) { return val; }
    static CellDate apply(const CellDate & left, const CellDate & right) {
        return right < left ? right : left;
    }
    static CellValue extract(const value_type & val) { return val; }
};

static RegisterBuiltin registerTempMin(temporalAggregatorT<Min>, "temporal_min");

struct Max {
    typedef CellValue value_type;
    typedef std::pair<value_type, Date> CellDate;
    static CellDate init(const CellDate & val) { return val; }
    static CellDate apply(const CellDate & left, const CellDate & right) {
        return right > left ? right : left;
    }
    static CellValue extract(const value_type & val) { return val; }
};

static RegisterBuiltin registerTempMax(temporalAggregatorT<Max>, "temporal_max");

struct Sum {
    typedef CellValue value_type;
    typedef std::pair<value_type, Date> CellDate;
    static CellDate init(const CellDate & val) { return val; }
    static CellDate apply(const CellDate & left, const CellDate & right) {
        auto value = get<0>(left).toDouble() + get<0>(right).toDouble();
        auto date = get<1>(left);
        return {value, date.setMax(get<1>(right))};
    }
    static CellValue extract(const value_type & val) { return val; }
};

static RegisterBuiltin registerTempSum(temporalAggregatorT<Sum>, "temporal_sum");

struct Avg {
    typedef std::pair<CellValue, uint64_t> value_type;
    typedef std::pair<CellValue, Date> CellDate;
    typedef std::pair<value_type, Date> AccumValueDate;
    static AccumValueDate init(const CellDate & val) { 
        return {{get<0>(val), 1}, get<1>(val)};
    }
    static AccumValueDate apply(const AccumValueDate & left, const CellDate & right) {
        auto sum = get<0>(get<0>(left)).toDouble() + get<0>(right).toDouble();
        auto count = get<1>(get<0>(left));
        auto date = get<1>(left);
        return {{sum, ++count}, date.setMax(get<1>(right))};
    }
    static CellValue extract(const value_type & val) { return get<0>(val).toDouble() / get<1>(val); }
};

static RegisterBuiltin registerTempAvg(temporalAggregatorT<Avg>, "temporal_avg");

struct Count {
    typedef CellValue value_type;
    typedef std::pair<value_type, Date> CellDate;
    static CellDate init(const CellDate & val) { return {1, get<1>(val)}; }
    static CellDate apply(const CellDate & left, const CellDate & right) {
        auto value = get<0>(left).toInt();
        auto date = get<1>(left);
        return {++value, date.setMax(get<1>(right))};
    }
    static CellValue extract(const CellValue & val) { return val; }
};

static RegisterBuiltin registerTempCount(temporalAggregatorT<Count>, "temporal_count");

BoundFunction date_part(const std::vector<BoundSqlExpression> & args)
{
    // extract the requested part of a timestamp

    if (args.size() < 2 || args.size() > 3)
        throw HttpReturnException(400, "takes between two and three arguments, got " + to_string(args.size()));

    std::string timeUnitStr = args[0].constantValue().toString();

    TimeUnit timeUnit = ParseTimeUnit(timeUnitStr);

    bool constantTimezone(false);
    int constantMinute(0);
    if (args.size() == 3 && args[2].metadata.isConstant) {
        const auto& constantValue = args[2].constantValue();
        if (!constantValue.isString()) {
            throw HttpReturnException(400, "date_part expected a string as third argument, got " + constantValue.coerceToString().toUtf8String());
        }

        Iso8601Parser timeZoneParser(constantValue.coerceToString().toString());

        constantMinute = timeZoneParser.expectTimezone();
        constantTimezone = true;
    }
    
    return {[=] (const std::vector<ExpressionValue> & args,
                 const SqlRowScope & scope) -> ExpressionValue
            {
                ExcAssert(args.size() >= 2);
                ExcAssert(args.size() <= 3);

                Date date = args[1].coerceToTimestamp().toTimestamp();

                if (args.size() == 3) {
                    if (constantTimezone) {
                        date.addMinutes(constantMinute);
                    }
                    else {
                        const ExpressionValue& timezoneoffsetEV = args[2];
                        if (!timezoneoffsetEV.isString()) {
                            throw HttpReturnException(400, "date_part expected a string as third argument, got " + timezoneoffsetEV.coerceToString().toUtf8String());
                        }

                        Iso8601Parser timeZoneParser(timezoneoffsetEV.toString());

                        int timezoneOffset = timeZoneParser.expectTimezone();
                        date.addMinutes(timezoneOffset);
                    }      
                }

                int value = date.get(timeUnit);

                ExpressionValue result(value, Date::negativeInfinity());
                return result;
            },
            std::make_shared<IntegerValueInfo>()};
}

static RegisterBuiltin registerDate_Part(date_part, "date_part");

BoundFunction date_trunc(const std::vector<BoundSqlExpression> & args)
{
    // extract the requested part of a timestamp

    if (args.size() < 2 || args.size() > 3)
        throw HttpReturnException(400, "takes between two and three arguments, got " + to_string(args.size()));

    std::string timeUnitStr = args[0].constantValue().toString();

    TimeUnit timeUnit = ParseTimeUnit(timeUnitStr);

    bool constantTimezone(false);
    int constantMinute(0);
    if (args.size() == 3 && args[2].metadata.isConstant) {
        const auto& constantValue = args[2].constantValue();
        if (!constantValue.isString()) {
            throw HttpReturnException(400, "date_trunc expected a string as third argument, got " + constantValue.coerceToString().toUtf8String());
        }

        Iso8601Parser timeZoneParser(constantValue.coerceToString().toString());

        constantMinute = timeZoneParser.expectTimezone();
        constantTimezone = true;
    }

    return {[=] (const std::vector<ExpressionValue> & args,
                 const SqlRowScope & scope) -> ExpressionValue
            {
                ExcAssert(args.size() >= 2);
                ExcAssert(args.size() <= 3);

                Date date = args[1].coerceToTimestamp().toTimestamp();

                if (args.size() == 3) {
                    if (constantTimezone) {
                        date.addMinutes(constantMinute);
                    }
                    else {
                        const ExpressionValue& timezoneoffsetEV = args[2];
                        if (!timezoneoffsetEV.isString()) {
                            throw HttpReturnException(400, "date_trunc expected a string as third argument, got " + timezoneoffsetEV.coerceToString().toUtf8String());
                        }

                        Iso8601Parser timeZoneParser(timezoneoffsetEV.toString());

                        int timezoneOffset = timeZoneParser.expectTimezone();
                        date.addMinutes(timezoneOffset);
                    }     
                }

                Date value = date.trunc(timeUnit);

                ExpressionValue result(value, Date::negativeInfinity());
                return result;
            },
            std::make_shared<TimestampValueInfo>()};
}

static RegisterBuiltin registerdate_trunc(date_trunc, "date_trunc");

void normalize(ML::distribution<float>& val, double p)
{
    if (p == 0) {
        double n = (val != 0).count();
        val /= n;
    }
    else if (p == INFINITY) {
        val /= val.max();
    }
    else if (p <= 0.0 || !isfinite(p))
        throw HttpReturnException(500, "Invalid power for normalize() function",
                                  "p", p);
    else if (p == 2) {
        val /= val.two_norm();
    }
    else if (p == 1) {
        val /= val.total();
    }
    else {
        double total = 0.0;
        for (float f: val) {
            total += powf(f, p);
        }
        total = std::pow(total, 1.0 / p);

        val /= total;
    }
}

BoundFunction normalize(const std::vector<BoundSqlExpression> & args)
{
    // Get the current row as an embedding, and return a normalized version
    // of it.

    checkArgsSize(args.size(), 2);

    // TODO: improve performance by getting the embedding directly

    // As an input we get an embedding, which should have a fixed
    // number of values.  Check that's the case.
    auto vectorInfo = args[0].info;

    if (!vectorInfo->isScalar())
    {
        ssize_t numDims = -1; //if its a row we dont know the number of dimensions the embedding is going to have

        if (vectorInfo->isEmbedding())
        {
            return {[=] (const std::vector<ExpressionValue> & args,
                 const SqlRowScope & scope) -> ExpressionValue
            {
                    // Get it as an embedding
                    ML::distribution<float> val = args.at(0).getEmbedding();
                    Date ts = args.at(0).getEffectiveTimestamp();
                    double p = args.at(1).toDouble();

                    normalize(val, p);

                    ExpressionValue result(std::move(val),
                                           ts,
                                           args.at(0).getEmbeddingShape());

                    return std::move(result);
         
            },
                    std::make_shared<EmbeddingValueInfo>
                        (vectorInfo->getEmbeddingShape(), ST_FLOAT32)};
        }    
        else
        {
            if (vectorInfo->isRow() && (args[0].info->getSchemaCompleteness() == SCHEMA_OPEN))
                throw HttpReturnException(500, "Can't normalize a row with unknown columns"); 
        
            auto columnNames = std::make_shared<std::vector<ColumnName> >();

            std::vector<KnownColumn> columns = args[0].info->getKnownColumns();
            for (auto & c: columns)
               columnNames->emplace_back(c.columnName);

             return {[=] (const std::vector<ExpressionValue> & args,
                 const SqlRowScope & scope) -> ExpressionValue
            {
                // Get it as an embedding
                ML::distribution<float> val = args[0].getEmbedding();
                Date ts = args[0].getEffectiveTimestamp();
                double p = args[1].toDouble();

                normalize(val, p);

                ExpressionValue result(std::move(val),
                                       columnNames,
                                       ts);

                 return std::move(result);
            },
                     std::make_shared<EmbeddingValueInfo>(numDims)};
    
        }
    }
    else
    {
        throw HttpReturnException(500, "Can't normalize something that's not a row or embedding");
    }
        
}

static RegisterBuiltin registerNormalize(normalize, "normalize");

BoundFunction norm(const std::vector<BoundSqlExpression> & args)
{
    // Get the current row as an embedding, and return a normalized version
    // of it.

    checkArgsSize(args.size(), 2);
    return {[=] (const std::vector<ExpressionValue> & args,
                 const SqlRowScope & scope) -> ExpressionValue
            {
                // Get it as an embedding
                ML::distribution<float> val = args[0].getEmbedding();
                Date ts = args[0].getEffectiveTimestamp();

                double p = args[1].toDouble();

                if (p == 0.0) {
                    return ExpressionValue((val != 0.0).count(), ts);
                }
                else if (p == INFINITY) {
                    return ExpressionValue(val.max(), ts);
                }
                else if (p <= 0.0 || !isfinite(p))
                    throw HttpReturnException(500, "Invalid power for norm() function",
                                              "p", p);
                else if (p == 1) {
                    return ExpressionValue(val.total(), ts);
                }
                else if (p == 2) {
                    return ExpressionValue(val.two_norm(), ts);
                }
                else {
                    double total = 0.0;
                    for (float f: val) {
                        total += powf(f, p);
                    }
                    total = std::pow(total, 1.0 / p);

                    return ExpressionValue(total, ts);
                }
            },
            std::make_shared<Float64ValueInfo>()};
        
}
static RegisterBuiltin registerNorm(norm, "norm");



BoundFunction parse_json(const std::vector<BoundSqlExpression> & args)
{
    if (args.size() > 2 || args.size() < 1)
        throw HttpReturnException(400, " takes 1 or 2 argument, got " + to_string(args.size()));

    return {[=] (const std::vector<ExpressionValue> & args,
                 const SqlRowScope & scope) -> ExpressionValue
            {
                ExcAssert(args.size() > 0 && args.size() < 3);
                auto val = args[0];
                Utf8String str = val.toUtf8String();

                JsonArrayHandling encode = PARSE_ARRAYS;

                if (args.size() > 1)
                {
                    Utf8String arrays = args[1].getField("arrays").toUtf8String();
                    if (arrays == "encode")
                      encode = ENCODE_ARRAYS;
                    else if (arrays != "parse")
                      throw HttpReturnException(400, " value of 'arrays' must be 'parse' or 'encode', got: " + arrays);
                }

                StreamingJsonParsingContext parser(str.rawString(),
                                                   str.rawData(),
                                                   str.rawLength());

                if (!parser.isObject())
                    throw HttpReturnException(400, "JSON passed to parse_json must be an object",
                                              "json", str);

                return ExpressionValue::
                    parseJson(parser, val.getEffectiveTimestamp(),
                              encode);
            },
            std::make_shared<UnknownRowValueInfo>()
            };
}

static RegisterBuiltin registerJsonDecode(parse_json, "parse_json");

BoundFunction get_bound_unpack_json(const std::vector<BoundSqlExpression> & args) 
{
    // Comma separated list, first is row name, rest are row columns
    checkArgsSize(args.size(), 1);

    return {[=] (const std::vector<ExpressionValue> & args,
                 const SqlRowScope & scope) -> ExpressionValue
            {
                ExcAssertEqual(args.size(), 1);
                auto val = args.at(0);
                Utf8String str = val.toUtf8String();
                Date ts = val.getEffectiveTimestamp();

                StreamingJsonParsingContext parser(str.rawString(),
                                                   str.rawData(),
                                                   str.rawLength());

                if (!parser.isObject())
                    throw HttpReturnException(400, "JSON passed to unpack_json must be an object",
                                              "json", str);
                
                return ExpressionValue::
                    parseJson(parser, ts, ENCODE_ARRAYS);
            },
            std::make_shared<UnknownRowValueInfo>()};
}

static RegisterBuiltin registerUnpackJson(get_bound_unpack_json, "unpack_json");

void
ParseTokenizeArguments(Utf8String& splitchar, Utf8String& quotechar,
                       int& offset, int& limit, int& min_token_length,
                       ML::distribution<float, std::vector<float> > & ngram_range,
                       ExpressionValue& values, 
                       bool check[7], const ExpressionValue::Row & argRow)
{
    auto assertArg = [&] (size_t field, const string & name)
        {
            if (check[field])
                throw HttpReturnException(400, "Argument " + name + " is specified more than once");
            check[field] = true;
        };

    for (auto& arg : argRow) {
        const ColumnName& columnName = std::get<0>(arg);
        if (columnName == ColumnName("splitchars")) {
            assertArg(0, "splitchars");
            splitchar = std::get<1>(arg).toUtf8String();
        }
        else if (columnName == ColumnName("quotechar")) {
            assertArg(1, "quotechar");
            quotechar = std::get<1>(arg).toUtf8String();
        }
        else if (columnName == ColumnName("offset")) {
            assertArg(2, "offset");
            offset = std::get<1>(arg).toInt();
        }
        else if (columnName == ColumnName("limit")) {
            assertArg(3, "limit");
            limit = std::get<1>(arg).toInt();
        }
        else if (columnName == ColumnName("value")) {
            assertArg(4, "value");
            values = std::get<1>(arg);
        }
        else if (columnName == ColumnName("min_token_length")) {
            assertArg(5, "min_token_length");
            min_token_length = std::get<1>(arg).toInt();
        }
        else if (columnName == ColumnName("ngram_range")) {
            assertArg(6, "ngram_range");
            ngram_range = std::get<1>(arg).getEmbedding(2);
        }
        else {
            throw HttpReturnException(400, "Unknown argument in tokenize", "argument", columnName);
        }
    }
}

BoundFunction tokenize(const std::vector<BoundSqlExpression> & args)
{
    if (args.size() == 0)
        throw HttpReturnException(400, "requires at least one argument");

    if (args.size() > 2)
        throw HttpReturnException(400, "requires at most two arguments");


    // Comma separated list, first is row name, rest are row columns
    return {[=] (const std::vector<ExpressionValue> & args,
                 const SqlRowScope & scope) -> ExpressionValue
            {
                Date ts = args[0].getEffectiveTimestamp();

                Utf8String text = args[0].toUtf8String();

                Utf8String splitchar = ",";
                Utf8String quotechar = "\"";
                int offset = 0;
                int limit = -1;
                int min_token_length = 1;
                ML::distribution<float, std::vector<float> > ngram_range = {1, 1};
                ExpressionValue values;
                bool check[] = {false, false, false, false, false, false, false};
                
                if (args.size() == 2)
                    ParseTokenizeArguments(splitchar, quotechar, offset, limit,
                                           min_token_length, ngram_range, values, 
                                           check, args.at(1).getRow());

                ML::Parse_Context pcontext(text.rawData(), text.rawData(), text.rawLength());

                std::unordered_map<Utf8String, int> bagOfWords;

                tokenize(bagOfWords, pcontext, splitchar, quotechar, offset, limit,
                        min_token_length, ngram_range);

                RowValue row;
                row.reserve(bagOfWords.size());

                auto it = bagOfWords.begin();

                while (it != bagOfWords.end()) {
                    if (check[4]) //values
                    {
                        if (!values.isAtom())
                          throw HttpReturnException(400, "requires 'value' argument be a scalar, got type " + values.getTypeAsUtf8String());

                        row.emplace_back(ColumnName(it->first),
                                     values.getAtom(),
                                     ts);
                        ++it;
                    }
                    else
                    {
                        row.emplace_back(ColumnName(it->first),
                                     it->second,
                                     ts);
                        ++it;
                    }
                                         
                }

                return ExpressionValue(std::move(row));
            },
            std::make_shared<UnknownRowValueInfo>()};
}

static RegisterBuiltin registerTokenize(tokenize, "tokenize");

BoundFunction token_extract(const std::vector<BoundSqlExpression> & args)
{
    // Comma separated list, first is row name, rest are row columns

    if (args.size() < 2)
        throw HttpReturnException(400, "requires at least two arguments");

    if (args.size() > 3)
        throw HttpReturnException(400, "requires at most three arguments");

    return {[=] (const std::vector<ExpressionValue> & args,
                 const SqlRowScope & scope) -> ExpressionValue
            {
                Date ts = args[0].getEffectiveTimestamp();

                Utf8String text = args[0].toUtf8String();

                Utf8String splitchar = ",";
                Utf8String quotechar = "\"";
                int offset = 0;
                int limit = 1;
                int min_token_length = 1;
                ML::distribution<float, std::vector<float> > ngram_range;
                ExpressionValue values;
                bool check[] = {false, false, false, false, false, false, false};                

                int nth = args.at(1).toInt();

                if (args.size() == 3)
                    ParseTokenizeArguments(splitchar, quotechar, offset, limit, min_token_length,
                                           ngram_range, values, check, args.at(2).getRow());

                ML::Parse_Context pcontext(text.rawData(), text.rawData(), text.rawLength());

                ExpressionValue result;

                Utf8String output = token_extract(pcontext, splitchar, quotechar, offset, limit,
                        nth, min_token_length);
        
                if (output != "")
                    result = ExpressionValue(output, ts);
             
                return std::move(result);
            },
            std::make_shared<UnknownRowValueInfo>()};
}

static RegisterBuiltin registerToken_extract(token_extract, "token_extract");

BoundFunction horizontal_count(const std::vector<BoundSqlExpression> & args)
{
    checkArgsSize(args.size(), 1);

    return {[=] (const std::vector<ExpressionValue> & args,
                 const SqlRowScope & scope) -> ExpressionValue
            {
                size_t result = 0;
                Date ts = Date::negativeInfinity();

                auto onAtom = [&] (const Coord & columnName,
                                   const Coord & prefix,
                                   const CellValue & val,
                                   Date atomTs)
                    {
                        if (!val.empty()) {
                            result += 1;
                            ts.setMax(atomTs);
                        }
                        return true;
                    };
                
                args.at(0).forEachAtom(onAtom);
                
                return ExpressionValue(result, ts);
            },
            std::make_shared<Uint64ValueInfo>()};
}
static RegisterBuiltin registerHorizontal_Count(horizontal_count, "horizontal_count");

BoundFunction horizontal_sum(const std::vector<BoundSqlExpression> & args)
{
    checkArgsSize(args.size(), 1);

    return {[=] (const std::vector<ExpressionValue> & args,
                 const SqlRowScope & scope) -> ExpressionValue
            {
                double result = 0;
                Date ts = Date::negativeInfinity();
                
                auto onAtom = [&] (const Coord & columnName,
                                   const Coord & prefix,
                                   const CellValue & val,
                                   Date atomTs)
                    {
                        if (!val.empty()) {
                            result += val.toDouble();
                            ts.setMax(atomTs);
                        }
                        return true;
                    };
                
                args.at(0).forEachAtom(onAtom);
                
                return ExpressionValue(result, ts);
            },
            std::make_shared<Float64ValueInfo>()};
}
static RegisterBuiltin registerHorizontal_Sum(horizontal_sum, "horizontal_sum");

BoundFunction horizontal_avg(const std::vector<BoundSqlExpression> & args)
{
    checkArgsSize(args.size(), 1);
    return {[=] (const std::vector<ExpressionValue> & args,
                 const SqlRowScope & scope) -> ExpressionValue
            {
                int64_t num_cols = 0;
                double accum = 0;
                Date ts = Date::negativeInfinity();

                auto onAtom = [&] (const Coord & columnName,
                                   const Coord & prefix,
                                   const CellValue & val,
                                   Date atomTs)
                    {
                        if (!val.empty()) {
                            num_cols++;
                            accum += val.toDouble();
                            ts.setMax(atomTs);
                        }
                        return true;
                    };

                args.at(0).forEachAtom(onAtom);

                return ExpressionValue(ML::xdiv(accum, num_cols), ts);
            },
            std::make_shared<Float64ValueInfo>()};
}
static RegisterBuiltin registerHorizontal_Avg(horizontal_avg, "horizontal_avg");

BoundFunction horizontal_min(const std::vector<BoundSqlExpression> & args)
{
    checkArgsSize(args.size(), 1);

    return {[=] (const std::vector<ExpressionValue> & args,
                 const SqlRowScope & scope) -> ExpressionValue
            {
                double min_val = nan("");
                Date ts = Date::negativeInfinity();

                auto onAtom = [&] (const Coord & columnName,
                                   const Coord & prefix,
                                   const CellValue & val,
                                   Date atomTs)
                    {
                        if (!val.empty()) {
                            double curr = val.toDouble();
                            if(std::isnan(min_val) || curr < min_val) {
                                ts = atomTs;
                                min_val = curr;
                            }
                        }
                        return true;
                    };

                args.at(0).forEachAtom(onAtom);

                return ExpressionValue(min_val, ts);
            },
            std::make_shared<Float64ValueInfo>()};
}
static RegisterBuiltin registerHorizontal_Min(horizontal_min, "horizontal_min");

BoundFunction horizontal_max(const std::vector<BoundSqlExpression> & args)
{
    checkArgsSize(args.size(), 1);

    return {[=] (const std::vector<ExpressionValue> & args,
                 const SqlRowScope & scope) -> ExpressionValue
            {
                double max_val = nan("");
                Date ts = Date::negativeInfinity();

                auto onAtom = [&] (const Coord & columnName,
                                   const Coord & prefix,
                                   const CellValue & val,
                                   Date atomTs)
                    {
                        if (!val.empty()) {
                            double curr = val.toDouble();
                            if(std::isnan(max_val) || curr > max_val) {
                                ts = atomTs;
                                max_val = curr;
                            }
                        }
                        return true;
                    };

                args.at(0).forEachAtom(onAtom);

                return ExpressionValue(max_val, ts);
            },
            std::make_shared<Float64ValueInfo>()};
}
static RegisterBuiltin registerHorizontal_Max(horizontal_max, "horizontal_max");

ValuedBoundFunction horizontal_earliest(const std::vector<BoundSqlExpression> & args)
{
    checkArgsSize(args.size(), 1);

    return {[=] (const std::vector<ExpressionValue> & args,
                 const SqlRowScope & scope) -> ExpressionValue
            {
                auto earliest = ExpressionValue::null(Date::positiveInfinity());

                auto onAtom = [&] (const Coord & columnName,
                                   const Coord & prefix,
                                   const CellValue & val,
                                   Date atomTs)
                    {
                        auto expr = ExpressionValue(val, atomTs);
                        if (!earliest.isEarlier(atomTs, expr))
                            earliest = std::move(expr);
                        return true;
                    };

                args.at(0).forEachAtom(onAtom);

                return earliest;
            },
            args[0].info};
}
static RegisterBuiltin registerHorizontal_Earliest(horizontal_earliest, "horizontal_earliest");

ValuedBoundFunction horizontal_latest(const std::vector<BoundSqlExpression> & args)
{
    checkArgsSize(args.size(), 1);

    return {[=] (const std::vector<ExpressionValue> & args,
                 const SqlRowScope & scope) -> ExpressionValue
            {
                auto latest = ExpressionValue::null(Date::negativeInfinity());

                auto onAtom = [&] (const Coord & columnName,
                                   const Coord & prefix,
                                   const CellValue & val,
                                   Date atomTs)
                    {
                        auto expr = ExpressionValue(val, atomTs);
                        if (!latest.isLater(atomTs, expr))
                            latest = std::move(expr);
                        return true;
                    };

                args.at(0).forEachAtom(onAtom);

                return latest;
            },
            args[0].info};
}
static RegisterBuiltin registerHorizontal_Latest(horizontal_latest, "horizontal_latest");

struct DiffOp {
    static ML::distribution<double> apply(ML::distribution<double> & d1,
                                          ML::distribution<double> & d2)
    {
        return d1 - d2;
    }
};

struct SumOp {
    static ML::distribution<double> apply(ML::distribution<double> & d1,
                                          ML::distribution<double> & d2)
    {
        return d1 + d2;
    }
};

struct ProductOp {
    static ML::distribution<double> apply(ML::distribution<double> & d1,
                                          ML::distribution<double> & d2)
    {
        return d1 * d2;
    }
};

struct QuotientOp {
    static ML::distribution<double> apply(ML::distribution<double> & d1,
                                          ML::distribution<double> & d2)
    {
        return d1 / d2;
    }
};

template<typename Op>
struct RegisterVectorOp {
    RegisterVectorOp(const std::string & name)
    {
        static RegisterBuiltin doRegister(&create, name);
    }

    static BoundFunction create(const std::vector<BoundSqlExpression> & args)
    {
        // Get the current row as an embedding, and return a normalized version
        // of it.

        ExcAssertEqual(args.size(), 2);

        //cerr << "vector_diff arg 0 = " << jsonEncode(args[0]) << endl;
        //cerr << "vector_diff arg 1 = " << jsonEncode(args[1]) << endl;

        return {[] (const std::vector<ExpressionValue> & args,
                     const SqlRowScope & scope) -> ExpressionValue
                {
                    //cerr << "val1 = " << jsonEncode(args.at(0)) << endl;
                    //cerr << "val2 = " << jsonEncode(args.at(1)) << endl;

                    // Get it as an embedding
                    const auto expr1 = args[0]; //(scope, GET_LATEST);
                    const auto expr2 = args[1]; //(scope, GET_LATEST);
                    ML::distribution<double> val1 = expr1.getEmbeddingDouble();
                    ML::distribution<double> val2 = expr2.getEmbeddingDouble();
                    Date ts = calcTs(expr1, expr2);

                    return ExpressionValue(std::move(Op::apply(val1, val2)), ts);
                },
                std::make_shared<UnknownRowValueInfo>()};
    }
};

RegisterVectorOp<DiffOp> registerVectorDiff("vector_diff");
RegisterVectorOp<SumOp> registerVectorSum("vector_sum");
RegisterVectorOp<ProductOp> registerVectorProduct("vector_product");
RegisterVectorOp<QuotientOp> registerVectorQuotient("vector_quotient");

void
ParseConcatArguments(Utf8String& separator, bool& columnValue,
                     const ExpressionValue::Row & argRow)
{
    bool check[3] = {false, false, false};
    auto assertArg = [&] (size_t field, const string & name) {
        if (check[field]) {
            throw HttpReturnException(
                400, "Argument " + name + " is specified more than once");
        }
        check[field] = true;
    };

    for (const auto &arg : argRow) {
        const ColumnName& columnName = std::get<0>(arg);
        if (columnName == ColumnName("separator")) {
            assertArg(1, "separator");
            separator = std::get<1>(arg).toUtf8String();
        }
        else if (columnName == ColumnName("columnValue")) {
            assertArg(2, "columnValue");
            columnValue = std::get<1>(arg).asBool();
        }
        else {
            throw HttpReturnException(400, "Unknown argument in concat",
                                      "argument", columnName);
        }
    }
}

BoundFunction concat(const std::vector<BoundSqlExpression> & args)
{
    if (args.size() == 0) {
        throw HttpReturnException(
            400, "requires at least one argument");
    }

    if (args.size() > 2) {
        throw HttpReturnException(
            400, "requires at most two arguments");
    }

    Utf8String separator(",");
    bool columnValue = true;

    if (args.size() == 2) {
        SqlRowScope emptyScope;
        ParseConcatArguments(separator, columnValue,
                             args[1](emptyScope, GET_LATEST).getRow());
    }

    return {[=] (const std::vector<ExpressionValue> & args,
                 const SqlRowScope & scope) -> ExpressionValue
        {
            Utf8String result = "";
            Date ts = Date::negativeInfinity();
            bool first = true;
            auto onAtom = [&] (const Coord & columnName,
                               const Coord & prefix,
                               const CellValue & val,
                               Date atomTs)
            {
                if (!val.empty()) {
                    if (first) {
                        first = false;
                    }
                    else {
                        result += separator;
                    }
                    result += columnValue ?
                        val.toUtf8String() : columnName.toUtf8String();
                }
                return true;
            };

            args.at(0).forEachAtom(onAtom);
            return ExpressionValue(result, ts);
        },
        std::make_shared<UnknownRowValueInfo>()
    };
}
static RegisterBuiltin registerConcat(concat, "concat");

BoundFunction base64_encode(const std::vector<BoundSqlExpression> & args)
{
    // Convert a blob into base64
    checkArgsSize(args.size(), 1);

    return {[=] (const std::vector<ExpressionValue> & args,
                 const SqlRowScope & scope) -> ExpressionValue
            {
                ExcAssertEqual(args.size(), 1);

                Utf8String str = args[0].toUtf8String();
                return ExpressionValue(base64Encode(str.rawData(),
                                                    str.rawLength()),
                                       args[0].getEffectiveTimestamp());
            },
            std::make_shared<StringValueInfo>()
            };
}

static RegisterBuiltin registerBase64Encode(base64_encode, "base64_encode");

BoundFunction base64_decode(const std::vector<BoundSqlExpression> & args)
{
    // Return an expression but with the timestamp modified to something else

    checkArgsSize(args.size(), 1);

    return {[=] (const std::vector<ExpressionValue> & args,
                 const SqlRowScope & scope) -> ExpressionValue
            {
                ExcAssertEqual(args.size(), 1);
                CellValue blob = args[0].coerceToBlob();
                return ExpressionValue(base64Decode((const char *)blob.blobData(),
                                                    blob.blobLength()),
                                       args[0].getEffectiveTimestamp());
            },
            std::make_shared<BlobValueInfo>()
            };
}

static RegisterBuiltin registerBase64Decode(base64_decode, "base64_decode");

BoundFunction extract_column(const std::vector<BoundSqlExpression> & args)
{
    if (args.size() != 2)
        throw HttpReturnException(400, "extract_column function takes 2 arguments");

    // TODO: there is a better implementation if the field name is
    // a constant expression

    return {[=] (const std::vector<ExpressionValue> & args,
                 const SqlRowScope & scope) -> ExpressionValue
            {
                ExcAssertEqual(args.size(), 2);
                auto val1 = args[0];
                auto val2 = args[1];
                Utf8String fieldName = val1.toUtf8String();
                cerr << "extracting " << jsonEncodeStr(val1)
                     << " from " << jsonEncodeStr(val2) << endl;

                return args[1].getField(fieldName);
            },
            std::make_shared<AnyValueInfo>()
            };
}

static RegisterBuiltin registerExtractColumn(extract_column, "extract_column");

BoundFunction lower(const std::vector<BoundSqlExpression> & args)
{
    // Return an expression but with the timestamp modified to something else

    if (args.size() != 1)
        throw HttpReturnException(400, "lower function takes 1 argument");

    return {[=] (const std::vector<ExpressionValue> & args,
                 const SqlRowScope & scope) -> ExpressionValue
            {
                ExcAssertEqual(args.size(), 1);
                ExpressionValue result(args[0].getAtom().toUtf8String().toLower(),
                                       args[0].getEffectiveTimestamp());
                return result;
            },
            std::make_shared<Utf8StringValueInfo>()
            };
}

static RegisterBuiltin registerLower(lower, "lower");

BoundFunction upper(const std::vector<BoundSqlExpression> & args)
{
    // Return an expression but with the timestamp modified to something else

    if (args.size() != 1)
        throw HttpReturnException(400, "upper function takes 1 argument");

    return {[=] (const std::vector<ExpressionValue> & args,
                 const SqlRowScope & scope) -> ExpressionValue
            {
                ExcAssertEqual(args.size(), 1);
                ExpressionValue result(args[0].getAtom().toUtf8String().toUpper(),
                                       args[0].getEffectiveTimestamp());
                return result;
            },
            std::make_shared<Utf8StringValueInfo>()
    };
}

static RegisterBuiltin registerUpper(upper, "upper");

BoundFunction flatten(const std::vector<BoundSqlExpression> & args)
{
    // Return the result indexed on a single dimension

    checkArgsSize(args.size(), 1);

    std::vector<ssize_t> shape = args[0].info->getEmbeddingShape();

    ssize_t outputShape = 1;
    for (auto s: shape) {
        if (s < 0) {
            outputShape = -1;
            break;
        }
        outputShape *= s;
    }
    auto st = args[0].info->getEmbeddingType();

    auto outputInfo
        = std::make_shared<EmbeddingValueInfo>(outputShape, st);

    return {[=] (const std::vector<ExpressionValue> & args,
                 const SqlRowScope & scope) -> ExpressionValue
            {
                ExcAssertEqual(args.size(), 1);
                size_t len = args[0].rowLength();
                return args[0].reshape({len});
            },
            outputInfo
        };
}

static RegisterBuiltin registerFlatten(flatten, "flatten");


} // namespace Builtins
} // namespace MLDB
} // namespace Datacratic<|MERGE_RESOLUTION|>--- conflicted
+++ resolved
@@ -101,66 +101,6 @@
         doRegister(function, std::forward<Names>(names)...);
     }
 
-<<<<<<< HEAD
-=======
-    template<typename... Names>
-    RegisterBuiltin(const ValuedBuiltinFunction & function, Names&&... names)
-    {
-        doRegister(function, std::forward<Names>(names)...);
-    }
-
-    void doRegister(const ValuedBuiltinFunction & function)
-    {
-    }
-
-    template<typename... Names>
-    void doRegister(const ValuedBuiltinFunction & function, std::string name,
-                    Names&&... names)
-    {
-        auto fn = [=] (const Utf8String & str,
-                       const std::vector<std::shared_ptr<SqlExpression> > & args,
-                       SqlBindingScope & scope)
-            -> BoundFunction
-            {
-                try {
-                    std::vector<BoundSqlExpression> boundArgs;
-                    for (auto& arg : args) {
-                        boundArgs.emplace_back(std::move(arg->bind(scope)));
-                    }
-
-                    ValuedBoundFunction valuedBoundFunction = std::move(function(boundArgs));
-                    
-                    auto fn = [=] (const std::vector<BoundSqlExpression> & args,
-                                   const SqlRowScope & scope)
-                    -> ExpressionValue
-                    {
-                        try {
-                            std::vector<ExpressionValue> evaluatedArgs;
-                            for (auto& arg : boundArgs)
-                                evaluatedArgs.emplace_back(arg(scope, GET_LATEST));
-                            
-                            return valuedBoundFunction(evaluatedArgs, scope);
-                        } JML_CATCH_ALL {
-                            rethrowHttpException(-1, "Executing builtin function "
-                                                 + str + ": " + ML::getExceptionString(),
-                                                 "functionName", str,
-                                                 "functionArgs", args);
-                        }
-                    };
-                    
-                    return BoundFunction({fn, valuedBoundFunction.resultInfo});
-                } JML_CATCH_ALL {
-                    rethrowHttpException(-1, "Binding builtin function "
-                                         + str + ": " + ML::getExceptionString(),
-                                         "functionName", str,
-                                         "functionArgs", args);
-                }
-            };
-        handles.push_back(registerFunction(Utf8String(name), fn));
-        doRegister(function, std::forward<Names>(names)...);
-    }
-
->>>>>>> 17f70828
     std::vector<std::shared_ptr<void> > handles;
 };
 
@@ -1269,22 +1209,6 @@
             GET_LATEST};
 }
 
-<<<<<<< HEAD
-=======
-static RegisterBuiltin registerTempEarliest(temporal_earliest, "temporal_earliest");
-
-BoundFunction temporal_latest(const std::vector<BoundSqlExpression> & args)
-{
-    return {[] (const std::vector<BoundSqlExpression> & args,
-                const SqlRowScope & scope) -> ExpressionValue
-            {
-                ExcAssertEqual(args.size(), 1);
-                return args[0](scope, GET_LATEST);
-            },
-            args[0].info};
-}
-
->>>>>>> 17f70828
 static RegisterBuiltin registerTempLatest(temporal_latest, "temporal_latest");
 
 template <typename AggregatorFunc>
@@ -1294,26 +1218,16 @@
 
     checkArgsSize(args.size(), 1);
 
-<<<<<<< HEAD
-    return {[=] (const std::vector<ExpressionValue> & args,
-=======
-    return {[=] (const std::vector<BoundSqlExpression> & args,
->>>>>>> 17f70828
+    return {[=] (const std::vector<ExpressionValue> & args,
                  const SqlRowScope & scope) -> ExpressionValue
             {
                 ExcAssertEqual(args.size(), 1);
 
-<<<<<<< HEAD
                 auto val = args[0];
-=======
-                auto val = args[0](scope, GET_ALL);
->>>>>>> 17f70828
 
                 // TODO - figure out what should be the ordering of the columns in the result
                 std::unordered_map<Coord, std::pair<value_type, Date> > results;
                 
-<<<<<<< HEAD
-=======
 
                 auto onAtom = [&] (const Coord & columnName,
                                    const Coord & prefix,
@@ -1347,113 +1261,6 @@
                     return row;
                 }
             },
-            std::make_shared<UnknownRowValueInfo>() };
-}
-
-struct Min {
-    typedef CellValue value_type;
-    typedef std::pair<value_type, Date> CellDate;
-    static CellDate init(const CellDate & val) { return val; }
-    static CellDate apply(const CellDate & left, const CellDate & right) {
-        return right < left ? right : left;
-    }
-    static CellValue extract(const value_type & val) { return val; }
-};
-
-static RegisterBuiltin registerTempMin(temporalAggregatorT<Min>, "temporal_min");
-
-struct Max {
-    typedef CellValue value_type;
-    typedef std::pair<value_type, Date> CellDate;
-    static CellDate init(const CellDate & val) { return val; }
-    static CellDate apply(const CellDate & left, const CellDate & right) {
-        return right > left ? right : left;
-    }
-    static CellValue extract(const value_type & val) { return val; }
-};
-
-static RegisterBuiltin registerTempMax(temporalAggregatorT<Max>, "temporal_max");
-
-struct Sum {
-    typedef CellValue value_type;
-    typedef std::pair<value_type, Date> CellDate;
-    static CellDate init(const CellDate & val) { return val; }
-    static CellDate apply(const CellDate & left, const CellDate & right) {
-        auto value = get<0>(left).toDouble() + get<0>(right).toDouble();
-        auto date = get<1>(left);
-        return {value, date.setMax(get<1>(right))};
-    }
-    static CellValue extract(const value_type & val) { return val; }
-};
-
-static RegisterBuiltin registerTempSum(temporalAggregatorT<Sum>, "temporal_sum");
-
-struct Avg {
-    typedef std::pair<CellValue, uint64_t> value_type;
-    typedef std::pair<CellValue, Date> CellDate;
-    typedef std::pair<value_type, Date> AccumValueDate;
-    static AccumValueDate init(const CellDate & val) { 
-        return {{get<0>(val), 1}, get<1>(val)};
-    }
-    static AccumValueDate apply(const AccumValueDate & left, const CellDate & right) {
-        auto sum = get<0>(get<0>(left)).toDouble() + get<0>(right).toDouble();
-        auto count = get<1>(get<0>(left));
-        auto date = get<1>(left);
-        return {{sum, ++count}, date.setMax(get<1>(right))};
-    }
-    static CellValue extract(const value_type & val) { return get<0>(val).toDouble() / get<1>(val); }
-};
-
-static RegisterBuiltin registerTempAvg(temporalAggregatorT<Avg>, "temporal_avg");
-
-struct Count {
-    typedef CellValue value_type;
-    typedef std::pair<value_type, Date> CellDate;
-    static CellDate init(const CellDate & val) { return {1, get<1>(val)}; }
-    static CellDate apply(const CellDate & left, const CellDate & right) {
-        auto value = get<0>(left).toInt();
-        auto date = get<1>(left);
-        return {++value, date.setMax(get<1>(right))};
-    }
-    static CellValue extract(const CellValue & val) { return val; }
-};
-
-static RegisterBuiltin registerTempCount(temporalAggregatorT<Count>, "temporal_count");
-
->>>>>>> 17f70828
-
-                auto onAtom = [&] (const Coord & columnName,
-                                   const Coord & prefix,
-                                   const CellValue & val,
-                                   Date atomTs)
-                    {
-                        if (!val.empty()) {
-                            auto iter = results.find(columnName);
-                            if (iter != results.end()) {
-                                iter->second = AggregatorFunc::apply(iter->second, {val, atomTs});
-                            }
-                            else { // first time seen
-                                results.insert({columnName, AggregatorFunc::init({val, atomTs})});
-                            }
-                        }
-                        return true;
-                    };
-                
-                val.forEachAtom(onAtom);
-                if (results.size() == 1) {  // atom case
-                    auto result = results.begin();
-                    return ExpressionValue(AggregatorFunc::extract(get<0>(result->second)), get<1>(result->second));
-                }
-                else { // row case
-                    std::vector<std::tuple<Coord, ExpressionValue> > row;
-                    for (auto & result : results) {
-                        row.emplace_back(std::make_tuple(result.first,
-                                                         ExpressionValue(AggregatorFunc::extract(get<0>(result.second)), 
-                                                                         get<1>(result.second))));
-                    }
-                    return row;
-                }
-            },
             std::make_shared<UnknownRowValueInfo>(),
             GET_ALL};
 }
@@ -2200,7 +2007,7 @@
 }
 static RegisterBuiltin registerHorizontal_Max(horizontal_max, "horizontal_max");
 
-ValuedBoundFunction horizontal_earliest(const std::vector<BoundSqlExpression> & args)
+BoundFunction horizontal_earliest(const std::vector<BoundSqlExpression> & args)
 {
     checkArgsSize(args.size(), 1);
 
@@ -2228,7 +2035,7 @@
 }
 static RegisterBuiltin registerHorizontal_Earliest(horizontal_earliest, "horizontal_earliest");
 
-ValuedBoundFunction horizontal_latest(const std::vector<BoundSqlExpression> & args)
+BoundFunction horizontal_latest(const std::vector<BoundSqlExpression> & args)
 {
     checkArgsSize(args.size(), 1);
 
