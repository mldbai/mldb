/** coord_test.cc
    Jeremy Barnes, 10 April 2016
    Copyright (c) 2015 Datacratic Inc.  All rights reserved.

    This file is part of MLDB. Copyright 2016 Datacratic. All rights reserved.

    Test of coordinate classes.
*/

#include "mldb/sql/path.h"
#include "mldb/arch/exception_handler.h"
#include "mldb/types/value_description.h"
#include "mldb/http/http_exception.h"
#include "mldb/vfs/filter_streams.h"
#include <set>
#include <unordered_set>

#define BOOST_TEST_MAIN
#define BOOST_TEST_DYN_LINK

#include <boost/test/unit_test.hpp>
#include <tuple>
#include <iostream>

using namespace std;
using namespace Datacratic;
using namespace Datacratic::MLDB;

BOOST_AUTO_TEST_CASE(test_element_compare)
{
    PathElement el;
    PathElement el0("0");
    PathElement el00("00");
    PathElement el1("1");
    PathElement el10("10");
    PathElement el010("010");
    PathElement el0010("0010");
    PathElement elx("x");

    BOOST_CHECK_EQUAL(el0.compare(el0), 0);
    BOOST_CHECK_EQUAL(el0.compare(el00), 1);
    BOOST_CHECK_EQUAL(el00.compare(el0), -1);
    BOOST_CHECK_EQUAL(el1.compare(el0), 1);
    BOOST_CHECK_EQUAL(el1.compare(el00), 1);
    BOOST_CHECK_EQUAL(el1.compare(el10), -1);
    BOOST_CHECK_EQUAL(el1.compare(el010), -1);
    BOOST_CHECK_EQUAL(el1.compare(el0010), -1);
    BOOST_CHECK_EQUAL(el.compare(el0), -1);
    BOOST_CHECK_LE(el0.compare(elx), -1);

    // Longer prefixes should be smaller, as then it allows for numbers
    // like 0.01 to be larger than 0.001
    BOOST_CHECK_EQUAL(el0010.compare(el010), -1);
}

BOOST_AUTO_TEST_CASE(test_coord_constructor)
{
    PathElement coord1;
    BOOST_CHECK(coord1.empty());

    BOOST_CHECK_EQUAL(coord1.toUtf8String(), "");

    Path coords1;
    BOOST_CHECK(coords1.empty());

    BOOST_CHECK_EQUAL(coords1.toUtf8String(), "");

    Path p2 = coords1 + coords1;
    BOOST_CHECK(p2.empty());

    BOOST_CHECK_EQUAL(p2.toUtf8String(), "");
    BOOST_CHECK_EQUAL((coords1 + coord1).toUtf8String(), "");
    BOOST_CHECK_EQUAL(Path(coord1).toUtf8String(), "");

    vector<PathElement> coords2;
    coords2.push_back(coord1);
}

BOOST_AUTO_TEST_CASE(test_empty_str)
{
    PathElement pe("");
    BOOST_CHECK(!pe.empty());

    BOOST_CHECK_EQUAL(pe.toUtf8String(), "");
    BOOST_CHECK_EQUAL(pe.toEscapedUtf8String(), "\"\"");

    Path path(pe);
    BOOST_CHECK(!path.empty());
    BOOST_CHECK_EQUAL(path.size(), 1);
    BOOST_CHECK_EQUAL(path.toUtf8String(), "\"\"");
    BOOST_CHECK_EQUAL((pe + pe).toUtf8String(), "\"\".\"\"");
}

BOOST_AUTO_TEST_CASE(test_double_quotes_str)
{
    PathElement pe("\"\"");
    BOOST_CHECK_EQUAL(pe.toUtf8String(), "\"\"");
    BOOST_CHECK_EQUAL(pe.toEscapedUtf8String(), "\"\"\"\"\"\"");
}

BOOST_AUTO_TEST_CASE(test_coord_printing)
{
    PathElement coord1("x");
    Path coords1(coord1);
    BOOST_CHECK_EQUAL(coord1.toUtf8String(), "x");
    BOOST_CHECK_EQUAL(coord1.toEscapedUtf8String(), "x");
    BOOST_CHECK_EQUAL(coords1.toUtf8String(), "x");

    PathElement coord2("x.y");
    Path coords2(coord2);
    BOOST_CHECK_EQUAL(coord2.toUtf8String(), "x.y");
    BOOST_CHECK_EQUAL(coord2.toEscapedUtf8String(), "\"x.y\"");
    BOOST_CHECK_EQUAL(coords2.toUtf8String(), "\"x.y\"");

    PathElement coord3("x\"y");
    Path coords3(coord3);
    BOOST_CHECK_EQUAL(coord3.toUtf8String(), "x\"y");
    BOOST_CHECK_EQUAL(coord3.toEscapedUtf8String(), "\"x\"\"y\"");
    BOOST_CHECK_EQUAL(coords3.toUtf8String(), "\"x\"\"y\"");

    Path coords4 = coord1 + coord2 + coord3;
    BOOST_CHECK_EQUAL(coords4.toUtf8String(), "x.\"x.y\".\"x\"\"y\"");
}

BOOST_AUTO_TEST_CASE(test_coord_parsing)
{
    {
        PathElement coord = PathElement::parse("x");
        BOOST_CHECK_EQUAL(coord.toUtf8String(), "x");
    }

    for (auto c: { "x", "x.y", "\"", "\"\"", "\"x.y\"", ".", "..", "...", "\".\"",  "[\"d5\",1]" }) {
        //cerr << "doing " << c << endl;
        PathElement coord(c);
        //cerr << "c = " << coord.toEscapedUtf8String() << endl;
        PathElement coord2 = PathElement::parse(coord.toEscapedUtf8String());
        //cerr << "coord2 = " << coord2 << endl;
        BOOST_CHECK_EQUAL(coord2.toUtf8String(), c);
    }

    {
        JML_TRACE_EXCEPTIONS(false);
        BOOST_CHECK_THROW(PathElement::parse("."), ML::Exception);
        BOOST_CHECK_THROW(PathElement::parse("\n"), ML::Exception);
        BOOST_CHECK_THROW(PathElement::parse("\""), ML::Exception);
        BOOST_CHECK_THROW(PathElement::parse(".."), ML::Exception);
        BOOST_CHECK_THROW(PathElement::parse("\"x."), ML::Exception);
        BOOST_CHECK_THROW(PathElement::parse("\"x."), ML::Exception);
        BOOST_CHECK_THROW(PathElement::parse("x\"\""), ML::Exception);
        BOOST_CHECK_THROW(PathElement::parse("x.y"), ML::Exception);
        BOOST_CHECK_THROW(PathElement::parse("\"x\",y"), ML::Exception);
    }
}

BOOST_AUTO_TEST_CASE(test_coords_parsing)
{
    {
        Path coords1 = Path::parse("x");
        BOOST_CHECK_EQUAL(coords1.toUtf8String(), "x");
    }

    {
        Path coords1 = Path::parse("x.y");
        BOOST_CHECK_EQUAL(coords1.toUtf8String(), "x.y");
    }

    {
        Path coords1 = Path::parse("\"x.y\"");
        BOOST_CHECK_EQUAL(coords1.toUtf8String(), "\"x.y\"");
    }

    {
        Path coords1 = Path::parse("\"x.y\".z");
        BOOST_CHECK_EQUAL(coords1.toUtf8String(), "\"x.y\".z");
    }

    {
        Path coords1 = Path::parse("\"x\".y");
        BOOST_CHECK_EQUAL(coords1.toUtf8String(), "x.y");
    }

    {
        Path coords1 = Path::parse("é");
        BOOST_CHECK_EQUAL(coords1.toUtf8String(), "é");
    }
    {
        Path coords1 = Path::parse("..");
        BOOST_CHECK_EQUAL(coords1.size(), 3);
        BOOST_CHECK_EQUAL(coords1.toUtf8String(), "\"\".\"\".\"\"");
    }

    {
        Path coords1 = Path::parse("\"\".\"\".\"\"");
        BOOST_CHECK_EQUAL(coords1.size(), 3);
        BOOST_CHECK_EQUAL(coords1.toUtf8String(), "\"\".\"\".\"\"");
    }

    {
        Path coords1 = Path::parse(".");
        BOOST_CHECK_EQUAL(coords1.size(), 2);
        BOOST_CHECK_EQUAL(coords1.toUtf8String(), "\"\".\"\"");
    }

    {
        Path coords1 = Path::parse("\"\".\"\"");
        BOOST_CHECK_EQUAL(coords1.size(), 2);
        BOOST_CHECK_EQUAL(coords1.toUtf8String(), "\"\".\"\"");
    }

    // MLDB-1721
    {
        Path coords1 = Path::parse("\"\n\"");
        BOOST_CHECK_EQUAL(coords1.size(), 1);
        BOOST_CHECK_EQUAL(coords1.toUtf8String(), "\"\n\"");
    }

    {
        JML_TRACE_EXCEPTIONS(false);
        BOOST_CHECK_THROW(Path::parse("\n"), ML::Exception);
        BOOST_CHECK_THROW(Path::parse("\0", 1), ML::Exception);
        BOOST_CHECK_THROW(Path::parse("\"\0\"", 3), ML::Exception);
        BOOST_CHECK_THROW(Path::parse("\""), ML::Exception);
        BOOST_CHECK_THROW(Path::parse("\"x."), ML::Exception);
        BOOST_CHECK_THROW(Path::parse("\"x."), ML::Exception);
        BOOST_CHECK_THROW(Path::parse("x\"\""), ML::Exception);
        BOOST_CHECK_THROW(Path::parse("\"x\",y"), ML::Exception);
    }

    {
        Path coords1 = Path::parse("");
        BOOST_CHECK_EQUAL(coords1.size(), 1);
        BOOST_CHECK_EQUAL(coords1.toUtf8String(), "\"\"");
    }
}

BOOST_AUTO_TEST_CASE(test_wildcards)
{
    Path empty;
    Path x("x");
    Path y("y");
    Path svd("svd");
    Path xy = x + y;

    BOOST_CHECK(x.matchWildcard(Path()));
    BOOST_CHECK(x.matchWildcard(x));
    BOOST_CHECK(!x.matchWildcard(y));

    BOOST_CHECK_EQUAL(x.replaceWildcard(empty, empty).toUtf8String(),
                      "x");
    BOOST_CHECK_EQUAL(x.replaceWildcard(empty, x).toUtf8String(),
                      "x.x");
    BOOST_CHECK_EQUAL(x.replaceWildcard(empty, y).toUtf8String(),
                      "y.x");
    BOOST_CHECK_EQUAL(x.replaceWildcard(x, y).toUtf8String(),
                      "y");
    BOOST_CHECK_EQUAL(x.replaceWildcard(x, xy).toUtf8String(),
                      "x.y");
    BOOST_CHECK_EQUAL(x.replaceWildcard(empty, xy).toUtf8String(),
                      "x.y.x");
    BOOST_CHECK_EQUAL(svd.replaceWildcard(PathElement("s"), xy).toUtf8String(),
                      "x.yvd");
}

BOOST_AUTO_TEST_CASE(test_indexes)
{
    BOOST_CHECK_EQUAL(PathElement(0).toIndex(), 0);
    BOOST_CHECK_EQUAL(PathElement("0").toIndex(), 0);
    BOOST_CHECK_EQUAL(PathElement("00").toIndex(), -1);
    BOOST_CHECK_EQUAL(PathElement(123456789).toIndex(), 123456789);
    BOOST_CHECK_EQUAL(PathElement("123456789").toIndex(), 123456789);
    BOOST_CHECK_EQUAL(PathElement("0123456789").toIndex(), -1);
    BOOST_CHECK_EQUAL(PathElement(-1).toIndex(), -1);
    BOOST_CHECK_EQUAL(PathElement(-1000).toIndex(), -1);
}

BOOST_AUTO_TEST_CASE(test_remove_prefix)
{
    Path test = PathElement("test1") + PathElement("x");
    Path none;

    BOOST_CHECK(test.startsWith(none));
    BOOST_CHECK_EQUAL(test.removePrefix(none), test);
}

void test_self_compare(const Path & p)
{
    BOOST_CHECK_EQUAL(p, p);
    BOOST_CHECK(!(p != p));
    BOOST_CHECK_LE(p, p);
    BOOST_CHECK_GE(p, p);
    BOOST_CHECK(!(p < p));
    BOOST_CHECK(!(p > p));
    BOOST_CHECK_EQUAL(p.compare(p), 0);
}

void test_compare_eq(const Path & p1, const Path & p2)
{
    BOOST_CHECK_EQUAL(p1, p2);
    BOOST_CHECK_EQUAL(p1 < p2, false);
    BOOST_CHECK_EQUAL(p1 > p2, false);
    BOOST_CHECK_EQUAL(p1 <= p2, true);
    BOOST_CHECK_EQUAL(p1 >= p2, true);
    BOOST_CHECK_EQUAL(p1.compare(p2), 0);
    BOOST_CHECK_EQUAL(p1.toUtf8String(), p2.toUtf8String());
}

void test_compare_ordered(const Path & p1, const Path & p2)
{
    BOOST_CHECK_NE(p1, p2);

    BOOST_CHECK_EQUAL(p1 < p2, true);
    BOOST_CHECK_EQUAL(p1 <= p2, true);
    BOOST_CHECK_EQUAL(p1 > p2, false);
    BOOST_CHECK_EQUAL(p1 >= p2, false);
    BOOST_CHECK_LE(p1.compare(p2), -1);

    BOOST_CHECK_EQUAL(p2 < p1, false);
    BOOST_CHECK_EQUAL(p2 <= p1, false);
    BOOST_CHECK_EQUAL(p2 > p1, true);
    BOOST_CHECK_EQUAL(p2 >= p1, true);
    BOOST_CHECK_GE(p2.compare(p1), 1);
}

BOOST_AUTO_TEST_CASE(test_compare)
{
    Path p0 {};
    Path p1a { 1 };
    Path p1b { 2 };
    Path p2a { 1, 2 };
    Path p2b { 1, 3 };
    Path p2c { 2, 3 };
    Path p3a { 1, 2, 3 };

    vector<Path> ordered = { p0, p1a, p2a, p3a, p1b, p2c };

    for (size_t i = 0;  i < ordered.size();  ++i) {

        test_compare_eq(ordered[i], ordered[i]);
        test_self_compare(ordered[i]);

        for (size_t j = 0;  j < i;  ++j) {
            test_compare_ordered(ordered[j], ordered[i]);
        }

        for (size_t j = i + 1;  j < ordered.size();  ++j) {
            test_compare_ordered(ordered[i], ordered[j]);
        }
    }
}

BOOST_AUTO_TEST_CASE(test_append)
{
    Path p0 {};
    Path p1 { 1 };

    BOOST_CHECK_EQUAL(p0 + p0, p0);
    BOOST_CHECK_EQUAL(p0 + p1, p1);
    BOOST_CHECK_EQUAL(p1 + p0, p1);
}

<<<<<<< HEAD
BOOST_AUTO_TEST_CASE(test_path_builder)
{
    PathElement elem("x");
    PathBuilder builder;
    builder.add(elem);
    Path path = builder.extract();
}
=======
#if 0
BOOST_AUTO_TEST_CASE(test_ordered2)
{
    vector<Path> paths;

    filter_istream stream("columns.txt");
    while (stream) {
        std::string s;
        getline(stream, s);
        if (s.empty())
            continue;
        paths.emplace_back(Path::parse(s));
    }
   
    cerr << "got " << paths.size() << " paths" << endl;

    for (unsigned i = 0;  i < 10;  ++i) {
        std::random_shuffle(paths.begin(), paths.end());
        std::unordered_set<Path> unordered;
        std::unordered_set<uint64_t> unorderedHashes;
        std::set<Path> ordered;
        std::set<uint64_t> orderedHashes;

        for (const Path & p: paths) {
            BOOST_CHECK(unordered.insert(p).second);
            BOOST_CHECK(unorderedHashes.insert(p.hash()).second);
            BOOST_CHECK(ordered.insert(p).second);
            BOOST_CHECK(orderedHashes.insert(p.hash()).second);
        }

        BOOST_CHECK_EQUAL(ordered.size(), paths.size());
        BOOST_CHECK_EQUAL(unordered.size(), paths.size());
        BOOST_CHECK_EQUAL(orderedHashes.size(), paths.size());
        BOOST_CHECK_EQUAL(unorderedHashes.size(), paths.size());
    }
}
#endif
>>>>>>> 6418df80
<|MERGE_RESOLUTION|>--- conflicted
+++ resolved
@@ -358,7 +358,6 @@
     BOOST_CHECK_EQUAL(p1 + p0, p1);
 }
 
-<<<<<<< HEAD
 BOOST_AUTO_TEST_CASE(test_path_builder)
 {
     PathElement elem("x");
@@ -366,7 +365,7 @@
     builder.add(elem);
     Path path = builder.extract();
 }
-=======
+
 #if 0
 BOOST_AUTO_TEST_CASE(test_ordered2)
 {
@@ -403,5 +402,4 @@
         BOOST_CHECK_EQUAL(unorderedHashes.size(), paths.size());
     }
 }
-#endif
->>>>>>> 6418df80
+#endif