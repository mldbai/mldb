/** sql_expression.cc
    Jeremy Barnes, 24 January 2015
    Copyright (c) 2015 Datacratic Inc.  All rights reserved.

    This file is part of MLDB. Copyright 2015 Datacratic. All rights reserved.

    Basic components of SQL expressions.
*/

#include "sql_expression.h"
#include "mldb/base/parse_context.h"
#include "mldb/arch/demangle.h"
#include "mldb/types/structure_description.h"
#include "mldb/types/vector_description.h"
#include "mldb/types/enum_description.h"
#include "mldb/types/pair_description.h"
#include "mldb/types/map_description.h"
#include "mldb/jml/utils/environment.h"
#include "sql_expression_operations.h"
#include "table_expression_operations.h"
#include "interval.h"
#include "tokenize.h"
#include "mldb/core/dataset.h"
#include "mldb/http/http_exception.h"
#include "mldb/server/dataset_context.h"
#include "mldb/types/value_description.h"
#include "mldb/jml/utils/string_functions.h"

#include <mutex>

#include <boost/algorithm/string/trim.hpp>
#include <boost/algorithm/string/case_conv.hpp>
#include <boost/algorithm/string.hpp>


using namespace std;

namespace Datacratic {
namespace MLDB {

/*****************************************************************************/
/* CONSTANTS                                                                 */
/*****************************************************************************/

const SelectExpression SelectExpression::STAR("*");
const std::shared_ptr<SqlExpression> SqlExpression::TRUE
    = SqlExpression::parse("true");
const std::shared_ptr<SqlExpression> SqlExpression::ONE
    = SqlExpression::parse("1.0");
const WhenExpression WhenExpression::TRUE(SqlExpression::TRUE);
const OrderByExpression OrderByExpression::ROWHASH
    (OrderByExpression::parse("rowHash() ASC"));


/*****************************************************************************/
/* KNOWN COLUMN                                                              */
/*****************************************************************************/

DEFINE_STRUCTURE_DESCRIPTION(KnownColumn);

KnownColumnDescription::
KnownColumnDescription()
{
    addField("columnName", &KnownColumn::columnName,
             "Name of column");
    addField("valueInfo", &KnownColumn::valueInfo,
             "Information about the range of values the column can be");
    addField("sparsity", &KnownColumn::sparsity,
             "Is the column dense or sparse?");
    addField("offset", &KnownColumn::offset,
             "What is the offset of the column in the row (if it's fixed)?",
             (int32_t)-1);
}


/*****************************************************************************/
/* GENERATE ROWS WHERE FUNCTION                                              */
/*****************************************************************************/


DEFINE_STRUCTURE_DESCRIPTION(GenerateRowsWhereFunction);

GenerateRowsWhereFunctionDescription::
GenerateRowsWhereFunctionDescription()
{
    addField("explain", &GenerateRowsWhereFunction::explain,
             "Explanation of the generated values");
    addField("orderedBy", &GenerateRowsWhereFunction::orderedBy,
             "Describe how values are ordered");
}


/*****************************************************************************/
/* BOUND ROW EXPRESSION                                                      */
/*****************************************************************************/

// HACK; remove
static std::shared_ptr<const SqlExpression>
getExpressionFromPtr(const SqlExpression * expr)
{
    if (typeid(*expr) == typeid(SelectExpression))
        return std::make_shared<SelectExpression>(*(SelectExpression *)expr);
    return expr->shared_from_this();
}

BoundSqlExpression::
BoundSqlExpression(ExecFunction exec,
                   const SqlExpression * expr,
                   std::shared_ptr<ExpressionValueInfo> info,
                   BoundExpressionMetadata metadata)
    : exec(std::move(exec)),
      expr(getExpressionFromPtr(expr)),
      info(std::move(info)),
      metadata(std::move(metadata))
{
}

ExpressionValue
BoundSqlExpression::
constantValue() const
{
    return expr->constantValue();

    if (!metadata.isConstant) {
        throw HttpReturnException
            (400, "Attempt to extract constant from non-constant expression.  "
             "One of the elements of the expression requires a constant "
             "value, for example the text of a regular expression, but was "
             "actually a non-constant expression: '" + expr->surface + "'",
             "surface", expr->surface,
             "ast", expr->print());
    }

    // This is only OK to do here because by setting isConstant in its metadata,
    // the expression is guaranteeing it will never access its context.
    SqlRowScope context;
    return operator () (context, GET_LATEST);
}

DEFINE_STRUCTURE_DESCRIPTION(BoundSqlExpression);

BoundSqlExpressionDescription::
BoundSqlExpressionDescription()
{
    addField("info", &BoundSqlExpression::info,
             "Information on the result returned from the expression");
    addField("expr", &BoundSqlExpression::expr,
             "Expression that was bound");
    //addField("ast", &BoundSqlExpression::ast,
    //         "Abstract syntax tree of expression");
    //addField("surface", &BoundSqlExpression::surface,
    //         "Surface form of expression");
}


/*****************************************************************************/
/* ROW EXPRESSION BINDING CONTEXT                                            */
/*****************************************************************************/

SqlBindingScope::
SqlBindingScope() : functionStackDepth(0)
{
}

SqlBindingScope::
~SqlBindingScope()
{
}

namespace {

std::recursive_mutex externalFunctionsMutex;
std::unordered_map<Utf8String, ExternalFunction> externalFunctions;

std::recursive_mutex externalDatasetFunctionsMutex;
std::unordered_map<Utf8String, ExternalDatasetFunction> externalDatasetFunctions;


} // file scope

std::shared_ptr<void> registerFunction(Utf8String name, ExternalFunction function)
{
    auto unregister = [=] (void *)
        {
            //cerr << "unregistering external function " << name << endl;
            std::unique_lock<std::recursive_mutex> guard(externalFunctionsMutex);
            externalFunctions.erase(name);
        };

    std::unique_lock<std::recursive_mutex> guard(externalFunctionsMutex);
    if (!externalFunctions.insert({name, std::move(function)}).second)
        throw HttpReturnException(400, "Attempt to double register function",
                                  "name", name);

    //cerr << "registering external function " << name << endl;
    return std::shared_ptr<void>(nullptr, unregister);
}

ExternalFunction lookupFunction(const Utf8String & name)
{
    auto res = tryLookupFunction(name);
    if (!res)
        throw HttpReturnException(400, "Couldn't find function",
                                  "name", name);
    return res;
}

ExternalFunction tryLookupFunction(const Utf8String & name)
{
    std::unique_lock<std::recursive_mutex> guard(externalFunctionsMutex);
    auto it = externalFunctions.find(name);
    if (it == externalFunctions.end())
        return nullptr;
    return it->second;
}

BoundFunction
SqlBindingScope::
doGetFunction(const Utf8String & tableName,
              const Utf8String & functionName,
              const std::vector<BoundSqlExpression> & args,
              SqlBindingScope & argScope)
{
    auto factory = tryLookupFunction(functionName);
    if (factory) {
        return factory(functionName, args, argScope);
    }

    if (functionName == "leftRowName")
        throw HttpReturnException(400, "Function 'leftRowName' is not available outside of a join");

    if (functionName == "rightRowName")
        throw HttpReturnException(400, "Function 'rightRowName' is not available outside of a join");

    if (functionName == "leftRowPath")
        throw HttpReturnException(400, "Function 'leftRowPath' is not available outside of a join");

    if (functionName == "rightRowPath")
        throw HttpReturnException(400, "Function 'rightRowPath' is not available outside of a join");
    
    return BoundFunction();
}

//These are functions in table expression, i.e. in FROM clauses

std::shared_ptr<void> registerDatasetFunction(Utf8String name, ExternalDatasetFunction function)
{
    auto unregister = [=] (void *)
        {
            //cerr << "unregistering external function " << name << endl;
            std::unique_lock<std::recursive_mutex> guard(externalDatasetFunctionsMutex);
            externalDatasetFunctions.erase(name);
        };

    std::unique_lock<std::recursive_mutex> guard(externalDatasetFunctionsMutex);
    if (!externalDatasetFunctions.insert({name, std::move(function)}).second)
        throw HttpReturnException(400, "Attempt to double register Dataset function",
                                  "name", name);

    //cerr << "registering external function " << name << endl;
    return std::shared_ptr<void>(nullptr, unregister);
}

ExternalDatasetFunction tryLookupDatasetFunction(const Utf8String & name)
{
    std::unique_lock<std::recursive_mutex> guard(externalDatasetFunctionsMutex);
    auto it = externalDatasetFunctions.find(name);
    if (it == externalDatasetFunctions.end())
        return nullptr;
    return it->second;
}

BoundTableExpression
SqlBindingScope::
doGetDatasetFunction(const Utf8String & functionName,
                     const std::vector<BoundTableExpression> & args,
                     const ExpressionValue & options,
                     const Utf8String & alias)
{
    auto factory = tryLookupDatasetFunction(functionName);
    if (factory) {
        return factory(functionName, args, options, *this, alias);
    }
    
    return BoundTableExpression();
}

namespace {

std::recursive_mutex externalAggregatorsMutex;
std::unordered_map<Utf8String, ExternalAggregator> externalAggregators;

} // file scope

std::shared_ptr<void> registerAggregator(Utf8String name, ExternalAggregator aggregator)
{
    auto unregister = [=] (void *)
        {
            std::unique_lock<std::recursive_mutex> guard(externalAggregatorsMutex);
            externalAggregators.erase(name);
        };

    std::unique_lock<std::recursive_mutex> guard(externalAggregatorsMutex);
    if (!externalAggregators.insert({name, std::move(aggregator)}).second)
        throw HttpReturnException(400, "Attempt to double register aggregator",
                                  "name", name);

    return std::shared_ptr<void>(nullptr, unregister);
}

ExternalAggregator lookupAggregator(const Utf8String & name)
{
    auto res = tryLookupAggregator(name);
    if (!res)
        throw HttpReturnException(400, "Couldn't find aggregator",
                                  "name", name);
    return res;
}

ExternalAggregator tryLookupAggregator(const Utf8String & name)
{
    std::unique_lock<std::recursive_mutex> guard(externalAggregatorsMutex);
    auto it = externalAggregators.find(name);
    if (it == externalAggregators.end())
        return nullptr;
    return it->second;
}

BoundAggregator
SqlBindingScope::
doGetAggregator(const Utf8String & aggregatorName,
                const std::vector<BoundSqlExpression> & args)
{
    auto factory = tryLookupAggregator(aggregatorName);
    if (factory) {
        return factory(aggregatorName, args, *this);
    }
    
    return {nullptr, nullptr};
    //throw HttpReturnException(400, "Binding context " + ML::type_name(*this)
    //                    + " must override getAggregator: wanted "
    //                    + aggregatorName);
}

ColumnGetter
SqlBindingScope::
doGetColumn(const Utf8String & tableName, const ColumnName & columnName)
{
    throw HttpReturnException(500, "Binding context " + ML::type_name(*this)
                              + " must override getColumn: wanted "
                              + columnName.toUtf8String());
}

GetAllColumnsOutput
SqlBindingScope::
doGetAllColumns(const Utf8String & tableName,
                std::function<ColumnName (const ColumnName &)> keep)
{
    throw HttpReturnException(500, "Binding context " + ML::type_name(*this)
                        + " must override getAllColumns: wanted "
                        + tableName);
}

GenerateRowsWhereFunction
SqlBindingScope::
doCreateRowsWhereGenerator(const SqlExpression & where,
                  ssize_t offset,
                  ssize_t limit)
{
    throw HttpReturnException(500, "Binding context " + ML::type_name(*this)
                        + " must override doCreateRowsWhereGenerator");
}

ColumnFunction
SqlBindingScope::
doGetColumnFunction(const Utf8String & functionName)
{
    throw HttpReturnException(500, "Binding context " + ML::type_name(*this)
                        + " must override doGetColumnFunction");
}

ColumnGetter
SqlBindingScope::
doGetBoundParameter(const Utf8String & paramName)
{
    throw HttpReturnException(500, "Binding context " + ML::type_name(*this)
                              + " does not support bound parameters ($1... or $name)");
}

std::shared_ptr<Dataset>
SqlBindingScope::
doGetDataset(const Utf8String & datasetName)
{
    throw HttpReturnException(500, "Binding context " + ML::type_name(*this)
                              + " does not support getting datasets");
}

std::shared_ptr<Dataset>
SqlBindingScope::
doGetDatasetFromConfig(const Any & datasetConfig)
{
    throw HttpReturnException(500, "Binding context " + ML::type_name(*this)
                              + " does not support getting datasets");
}

TableOperations
SqlBindingScope::
doGetTable(const Utf8String & tableName)
{
    throw HttpReturnException(500, "Binding context " + ML::type_name(*this)
                              + " does not support getting tables");
}

ColumnName
SqlBindingScope::
doResolveTableName(const ColumnName & fullColumnName,
                   Utf8String &tableName) const
{
    //default behaviour is there is no dataset so return the full column name
    return fullColumnName;
}

MldbServer *
SqlBindingScope::
getMldbServer() const
{
    return nullptr;
}

/*****************************************************************************/
/* SCOPED NAME                                                               */
/*****************************************************************************/

bool
ScopedName::
operator == (const ScopedName & other) const
{
    return scope == other.scope && name == other.name;
}

bool
ScopedName::
operator != (const ScopedName & other) const
{
    return ! operator == (other);
}

bool
ScopedName::
operator < (const ScopedName & other) const
{
    return (scope < other.scope)
        || ((scope == other.scope)
            && (name < other.name));
}

DEFINE_STRUCTURE_DESCRIPTION(ScopedName);

ScopedNameDescription::
ScopedNameDescription()
{
    addField("scope", &ScopedName::scope,
             "Scope in which this variable is being looked up",
             Utf8String());
    addField("name", &ScopedName::name,
             "Name of the variable, in its scope");
}


/*****************************************************************************/
/* UNBOUND ENTITIES                                                          */
/*****************************************************************************/

DEFINE_STRUCTURE_DESCRIPTION(UnboundVariable);

UnboundVariableDescription::
UnboundVariableDescription()
{
    addField("info", &UnboundVariable::info,
             "Type information known about unbound variable");
}

void
UnboundVariable::
merge(UnboundVariable var)
{
    if (!var.info)
        return;
    if (!info) {
        info = var.info;
        return;
    }

    info = ExpressionValueInfo::getCovering(info, var.info);
}

DEFINE_STRUCTURE_DESCRIPTION(UnboundWildcard);

UnboundWildcardDescription::
UnboundWildcardDescription()
{
    addField("prefix", &UnboundWildcard::prefix,
             "Prefix with which the wildcard will be added");
}

void
UnboundWildcard::
merge(UnboundWildcard wc)
{
    if (wc.prefix.empty())
        return;
    if (prefix.empty()) {
        prefix = wc.prefix;
        return;
    }
}

DEFINE_STRUCTURE_DESCRIPTION(UnboundFunction);

UnboundFunctionDescription::
UnboundFunctionDescription()
{
    addField("argsForArity", &UnboundFunction::argsForArity,
             "Arguments for a given function arity");
}

void
UnboundFunction::
merge(UnboundFunction func)
{
    // TODO: merge the argument descriptions
    for (auto & f: func.argsForArity) {
        argsForArity.insert(std::make_pair(f.first, std::move(f.second)));
    }
}

void
UnboundTable::
merge(UnboundTable table)
{
    for (auto & t: table.vars) {
        vars[t.first].merge(std::move(t.second));
    }

    for (auto & w: table.wildcards) {
        wildcards[w.first].merge(std::move(w.second));
    }

    for (auto & t: table.funcs) {
        funcs[t.first].merge(std::move(t.second));
    }
}

DEFINE_STRUCTURE_DESCRIPTION(UnboundTable);

UnboundTableDescription::
UnboundTableDescription()
{
    addField("vars", &UnboundTable::vars,
             "Variables that need to be available within this table's scope");
    addField("wildcards", &UnboundTable::wildcards,
             "Wildcards that will be matched within this table's scope");
    addField("funcs", &UnboundTable::funcs,
             "Functions that will be matched within this table's scope");
}

void
UnboundEntities::
merge(UnboundEntities other)
{
    for (auto & t: other.tables) {
        tables[t.first].merge(std::move(t.second));
    }
    
    for (auto & v: other.vars) {
        vars[v.first].merge(std::move(v.second));
    }

    for (auto & w: other.wildcards) {
        wildcards[w.first].merge(std::move(w.second));
    }
    
    for (auto & v: other.funcs) {
        funcs[v.first].merge(std::move(v.second));
    }

    for (auto & p: other.params) {
        params[p.first].merge(std::move(p.second));
    }
}

void
UnboundEntities::
mergeFiltered(UnboundEntities other,
              const std::set<Utf8String> & knownTables)
{
    // Remove the known tables
    for (auto & t: knownTables)
        other.tables.erase(t);

    // Now merge what is left
    merge(std::move(other));
}

bool
UnboundEntities::
hasUnboundVariables() const
{
    if (!vars.empty())
        return true;

    if (!wildcards.empty())
        return true;

    for (auto & t: tables) {
        if (!t.second.vars.empty())
            return true;
        if (!t.second.wildcards.empty())
            return true;
    }

    return false;
}

bool
UnboundEntities::
hasRowFunctions() const
{
    // False coupling to improve. See MLDB-1769
    return funcs.find("columnCount") != funcs.end()
        || funcs.find("rowHash") != funcs.end()
        || funcs.find("rowPath") != funcs.end()
        || funcs.find("leftRowHash") != funcs.end()
        || funcs.find("rightRowHash") != funcs.end();
}

DEFINE_STRUCTURE_DESCRIPTION(UnboundEntities);

UnboundEntitiesDescription::
UnboundEntitiesDescription()
{
    addField("tables", &UnboundEntities::tables,
             "Tables that are unbound from the expression");
    addField("vars", &UnboundEntities::vars,
             "Variables (unscoped) that are unbound from the expression");
    addField("wildcards", &UnboundEntities::wildcards,
             "Wildcards (unscoped) that are unbound from the expression");
    addField("funcs", &UnboundEntities::funcs,
             "Functions (unscoped) that are called from the expression");
    addField("params", &UnboundEntities::params,
             "Query parameters that are unbound from the expression");
}


/*****************************************************************************/
/* SQL ROW SCOPE                                                             */
/*****************************************************************************/

// Environment variable that tells us whether we check the row scope types
// or not, which may be more expensive.
ML::Env_Option<bool> MLDB_CHECK_ROW_SCOPE_TYPES
("MLDB_CHECK_ROW_SCOPE_TYPES", false);

// Visible manifestation of that variable.  We statically initialize it here
// so that it can still be accessed before shared library initialization.
bool SqlRowScope::checkRowScopeTypes = false;

namespace {
// Initialize with the final value once the library loads
struct InitializeCheckRowScopeTypes {
    InitializeCheckRowScopeTypes()
    {
        SqlRowScope::checkRowScopeTypes = MLDB_CHECK_ROW_SCOPE_TYPES;
    }
};
} // file scope

void
SqlRowScope::
throwBadNestingError(const std::type_info & typeRequested,
                     const std::type_info & typeFound)
{
    std::string t_req = ML::demangle(typeRequested.name());
    std::string t_found = ML::demangle(typeFound.name());
    throw HttpReturnException(500, "Invalid scope nesting: requested "
                              + t_req + " got " + t_found,
                              "typeRequested", t_req,
                              "typeFound", t_found);
}


/*****************************************************************************/
/* SQL EXPRESSION                                                            */
/*****************************************************************************/

SqlExpression::
~SqlExpression()
{
}

namespace {

// Match a non-scoped identifier
static Utf8String matchIdentifier(ML::Parse_Context & context,
                                  bool allowUtf8, bool & gotMatch)
{
    Utf8String result;

    if (context.eof()) {
        gotMatch = false;
        return result;
    }

    if (context.match_literal('"')) {
        //read until the double quote closes.
        {
            ML::Parse_Context::Revert_Token token(context);

            for (;;) {
                if (context.match_literal("\"\"")) {
                    result += '"';
                }
                else if (context.match_literal('"')) {
                    token.ignore();
                    gotMatch = true;
                    return result;
                }
                else if (!context) {
                    break;
                }
                else result += expectUtf8Char(context);
            }
        }
        
        // If we get here, we had EOF inside a string
        context.exception("No closing quote character for string");
    }
    else {

        //un-enclosed

        // An identifier can't start with a digit (MLDB-200)
        if (isdigit(*context))
            return result;

        while (context && (isalnum(*context) || *context == '_'))
            result += *context++;
    }
    gotMatch = !result.empty();
    return result;
}

static Utf8String matchIdentifier(ML::Parse_Context & context, bool allowUtf8)
{
    bool gotMatch;
    return matchIdentifier(context, allowUtf8, gotMatch);
}

static ColumnName matchColumnName(ML::Parse_Context & context, bool allowUtf8)
{
    ColumnName result;

    if (context.eof()) {
        return result;
    }

    bool gotMatch;
    Utf8String first = matchIdentifier(context, allowUtf8, gotMatch);
    if (!gotMatch) {
        return result;
    }

    result = PathElement(std::move(first));

    while (context.match_literal('.')) {
        Utf8String next = matchIdentifier(context, allowUtf8);
        if (next.empty())
            break;  // will happen for a *
        result = result + next;
    }

    return result;
}

bool matchBlockCommentStart(ML::Parse_Context & ctx)
{
    if (ctx.eof() || *ctx != '/')
        return false;

    {
        ML::Parse_Context::Revert_Token token(ctx);
        ++ctx;
        if (!ctx.eof() && (*ctx == '*')) {
            ++ctx;
            token.ignore();
            return true;
        }
    }

    return false;

}

void skipToBlockCommentEnd(ML::Parse_Context & ctx)
{
    while (!ctx.eof()) {
        if (*ctx == '*') {
            ++ctx;
            if (!ctx.eof() && *ctx == '/') {
                ++ctx;
                return;
            }
        }
        else {
            ++ctx;
        }
    }
}

bool matchLineCommentStart(ML::Parse_Context & ctx)
{
    if (ctx.eof() || *ctx != '-')
        return false;

    {
        ML::Parse_Context::Revert_Token token(ctx);
        ++ctx;
        if (!ctx.eof() && (*ctx == '-')) {
            ++ctx;
            token.ignore();
            return true;
        }
    }

    return false;

}

void skipToEndOfLine(ML::Parse_Context & ctx)
{
    while (!ctx.eof()) {
        if (ctx.match_eol())
            return;
        else
            ++ctx;
    }
}

// Parse_Context doesn't consider \n to be a whitespace...
bool match_whitespace(ML::Parse_Context & ctx)
{
    bool result = false;
    bool inBlockComment = false;
    bool inLineComment = false;
    while (!ctx.eof() && (isspace(*ctx) || (inBlockComment = matchBlockCommentStart(ctx)) || (inLineComment = matchLineCommentStart(ctx)))) {
        result = true;

        if (inBlockComment) {
            skipToBlockCommentEnd(ctx);
            inBlockComment = false;
        }
        else if (inLineComment) {
            skipToEndOfLine(ctx);
            inLineComment = false;
        }
        else {
            ctx++;
        }   
    }
    return result;
}

void skip_whitespace(ML::Parse_Context & ctx)
{
    match_whitespace(ctx);
}

void expect_whitespace(ML::Parse_Context & ctx)
{
    if (!match_whitespace(ctx)) ctx.exception("expected whitespace");
}

// Match a keyword in any case
static bool matchKeyword(ML::Parse_Context & context, const char * keyword)
{
    ML::Parse_Context::Revert_Token token(context);

    skip_whitespace(context);
    const char * p = keyword;

    while (context && *p) {
        if (*p == ' ') {
            if (!isspace(*context))
                return false;
            skip_whitespace(context);
            ++p;
            continue;
        }

        if (tolower(*context) != tolower(*p))
            return false;

        ++context;
        ++p;
    }

    if (*p == 0) {
        token.ignore();
        return true;
    }

    return false;
}

// Expect a keyword in any case
static void expectKeyword(ML::Parse_Context & context, const char * keyword)
{
    if (!matchKeyword(context, keyword)) {
        context.exception("expected keyword " + string(keyword));
    }
}

// Read ahead to see if a keyword matches
static bool peekKeyword(ML::Parse_Context & context, const char * keyword)
{
    ML::Parse_Context::Revert_Token token(context);
    return matchKeyword(context, keyword);
}

void matchSingleQuoteStringAscii(ML::Parse_Context & context, std::string& resultStr)
{
    {
        ML::Parse_Context::Revert_Token token(context);

        for (;;) {
            if (context.match_literal("\'\'"))
                resultStr += '\'';
            else if (context.match_literal('\'')) {
                token.ignore();
                return;
            }
            else if (!context)
                break;  // eof inside string
            else if (*context < 0 || *context > 127)
                context.exception("Non-ASCII character in ASCII context");
            else resultStr += *context++;
        }
    }

    // If we get here, we had EOF inside a string
    context.exception("No closing quote character for string");
}

void matchSingleQuoteStringUTF8(ML::Parse_Context & context,
                                std::basic_string<char32_t>& resultStr)
{
    {
        ML::Parse_Context::Revert_Token token(context);

        for (;;) {
            if (context.match_literal("\'\'"))
                resultStr += '\'';
            else if (context.match_literal('\'')) {
                token.ignore();
                return;
            }
            else if (!context) {
                break;  // eof inside string
            }
            else resultStr += expectUtf8Char(context);
        }
    }

    // If we get here, we had EOF inside a string
    context.exception("No closing quote character for string");
}

bool matchConstant(ML::Parse_Context & context, ExpressionValue & result,
                   bool allowUtf8)
{
    double d_num;
    long long ll_num;
    
    if (matchKeyword(context, "true")) {
        result = ExpressionValue(true, Date::negativeInfinity());
        return true;
    }
    else if (matchKeyword(context, "false")) {
        result = ExpressionValue(false, Date::negativeInfinity());
        return true;
    }
    else if (matchKeyword(context, "null")) {
        result = ExpressionValue();
        return true;
    }
    else if (matchKeyword(context, "nan")) {
        result = ExpressionValue(std::numeric_limits<double>::quiet_NaN(),
                                 Date::negativeInfinity());
        return true;
    }
    else if (matchKeyword(context, "infinity") || matchKeyword(context, "inf")) {
        result = ExpressionValue(INFINITY,
                                 Date::negativeInfinity());
        return true;
    }
    else if (matchKeyword(context, "interval"))
    {
        uint32_t months = 0, days = 0;
        double seconds = 0.0f;

        skip_whitespace(context);
        char closingLiteral = '\"';

        if (context.match_literal('\''))
        {
            closingLiteral = '\'';
        }
        else
        {
            context.expect_literal(closingLiteral);
        }

        expect_interval(context, months, days, seconds);

        context.expect_literal(closingLiteral);

        result = ExpressionValue::fromInterval(months, days, seconds,
                                 Date::negativeInfinity());
        return true;
    }
    // be strict when matching float otherwise integer will be rounded
    else if (context.match_double(d_num, -INFINITY, INFINITY, false)) {
        result = ExpressionValue(d_num, Date::negativeInfinity());
        return true;
    }
    else if (context.match_long_long(ll_num)) {
        result = ExpressionValue(ll_num, Date::negativeInfinity());
        return true;
    }
    else if (context.match_literal('\'')) {
        if (!allowUtf8) {
            std::string resultStr;
            matchSingleQuoteStringAscii(context, resultStr);
            result = ExpressionValue(resultStr, Date::negativeInfinity());
            return true;
        }
        else {
            std::basic_string<char32_t> resultStr;
            matchSingleQuoteStringUTF8(context, resultStr);
            Utf8String utf8String(resultStr);
            result = ExpressionValue(resultStr, Date::negativeInfinity());
            return true;
        }
    }

    else return false;
}


// Match an operator in any case
static bool matchOperator(ML::Parse_Context & context, const char * keyword)
{
    ML::Parse_Context::Revert_Token token(context);

    const char * p = keyword;

    while (context && *p) {
        if (tolower(*context) != tolower(*p))
            return false;

        ++context;
        ++p;
    }

    if (*p == 0) {
        // Alphabetic chars must be followed by appropriate trailing context, ie
        // something that's not an alphanumeric character
        if (isalpha(*keyword)) {
            if (context && (isalnum(*context) || *context == '_'))
                return false;
        }
        
        token.ignore();
        return true;
    }

    return false;
}

bool
matchJoinQualification(ML::Parse_Context & context, JoinQualification& joinQualify)
{
    joinQualify = JOIN_INNER;
    bool inner = matchKeyword(context, "INNER ");
    if (!inner)
    {
        bool right = false;
        bool full = false;
        bool outer = false;
        bool left = matchKeyword(context, "LEFT ");
        if (!left)
        {
            right = matchKeyword(context, "RIGHT ");
            if (!right)
            {
               full = matchKeyword(context, "FULL ");
               outer = matchKeyword(context, "OUTER ");
            }
        }

        if (right || left || full || outer)
        {
           //outer is optional, eat it
           context.skip_whitespace();
           if (!outer)
              matchKeyword(context, "OUTER ");

           joinQualify = right ? JOIN_RIGHT : (left ? JOIN_LEFT : JOIN_FULL);

           //MUST match the 'JOIN'
           expectKeyword(context, "JOIN ");
           return true;
        }
        else
        {
           return matchKeyword(context, "JOIN ");
        }
    }
    else
    {
        expectKeyword(context,"JOIN ");
        return true;
    }

    return false;
}

const SqlExpression::Operator operators[] = {
    //symbol, unary, handler, precedence, description
    { "~", true,         SqlExpression::bwise,  1, "Bitwise NOT" },
    { "timestamp", true, SqlExpression::func,   1, "Coercion to timestamp" },
    { "@", false,        SqlExpression::func,   2, "Set timestamp" },
    { "*", false,        SqlExpression::arith,  2, "Multiplication" },
    { "/", false,        SqlExpression::arith,  2, "Division" },
    { "%", false,        SqlExpression::arith,  2, "Modulo" },
    { "+", true,         SqlExpression::arith,  3, "Unary positive" },
    { "-", true,         SqlExpression::arith,  3, "Unary negative" },
    { "+", false,        SqlExpression::arith,  3, "Addition / Concatenation" },
    { "-", false,        SqlExpression::arith,  3, "Subtraction" },
    { "&", false,        SqlExpression::bwise,  3, "Bitwise and" },
    { "|", false,        SqlExpression::bwise,  3, "Bitwise or" },
    { "^", false,        SqlExpression::bwise,  3, "Bitwise exclusive or" },
    { "=", false,        SqlExpression::compar, 4, "Equality" },
    { ">=", false,       SqlExpression::compar, 4, "Greater or equal to" },
    { "<=", false,       SqlExpression::compar, 4, "Less or equal to" },
    { "<>", false,       SqlExpression::compar, 4, "" },
    { "!=", false,       SqlExpression::compar, 4, "Not equal to" },
    { "!>", false,       SqlExpression::compar, 4, "Not greater than" },
    { "!<", false,       SqlExpression::compar, 4, "Not less than" },
    { ">", false,        SqlExpression::compar, 4, "Greater than" },
    { "<", false,        SqlExpression::compar, 4, "Less than" },
    { "NOT", true,       SqlExpression::booln,  5, "Unary not" },
    { "AND", false,      SqlExpression::booln,  6, "Boolean and" },
    { "OR", false,       SqlExpression::booln,  7, "Boolean or" },
    { "ALL", true,       SqlExpression::unimp,  7, "All true" },
    { "ANY", true,       SqlExpression::unimp,  7, "Any true" },
    { "SOME", true,      SqlExpression::unimp,  7, "Some true" }
};

} // file scope

std::shared_ptr<SqlExpression>
SqlExpression::
parse(ML::Parse_Context & context, int currentPrecedence, bool allowUtf8)
{
    skip_whitespace(context);

    ML::Parse_Context::Hold_Token token(context);

    //cerr << "parsing at context " << context.get_offset() << " precedence " << currentPrecedence
    //     << " char " << *context << endl;

    // If not, start an expression
    std::shared_ptr<SqlExpression> lhs;

    if (context.match_literal('(')) {
        // Precedence resets since we're inside parentheses
        auto expr = parse(context, 10 /* precedence */, allowUtf8);
        skip_whitespace(context);
        context.expect_literal(')');
        expr->surface = token.captured();
        lhs = expr;
    }

    // Look for a bound parameter
    if (!lhs && context.match_literal('$')) {
        int paramIndex;
        if (context.match_int(paramIndex)) {
            lhs.reset(new BoundParameterExpression(Utf8String(std::to_string(paramIndex))));
            lhs->surface = ML::trim(token.captured());
        }
        else {
            Utf8String paramName = matchIdentifier(context, allowUtf8);
            if (paramName.empty())
                context.exception("Expected identifier after $");
            lhs.reset(new BoundParameterExpression(paramName));
            lhs->surface = ML::trim(token.captured());
        }
    }

    // Otherwise, look for a unary operator.  That becomes the lhs.
    if (!lhs) {
        for (const Operator & op: operators) {
            if (!op.unary)
                continue;
            if (op.precedence > currentPrecedence) {
                /* Will need to be bound outside our expression, since the precedence is wrong. */
                break;
            }
            if (matchOperator(context, op.token)) {
                auto rhs = parse(context, op.precedence, allowUtf8);
                auto expr = op.handler(nullptr /* no lhs */, rhs, op.token);
                expr->surface = token.captured();
                lhs = expr;
                break;
            }
        }
    }    
    if (!lhs && context.match_literal('{')) {
        // We get a select clause
        skip_whitespace(context);

        vector<std::shared_ptr<SqlRowExpression> > clauses;

        if (!context.match_literal('}')) {
            do {
                skip_whitespace(context);
                auto expr = SqlRowExpression::parse(context, allowUtf8);
                skip_whitespace(context);
                clauses.emplace_back(std::move(expr));
            } while (context.match_literal(','));

            skip_whitespace(context);
            context.expect_literal('}');
        }

        if (clauses.size() != 1) {
            auto select = std::make_shared<SelectExpression>(clauses);
            auto arg = std::make_shared<SelectWithinExpression>(select);
            lhs = arg;
        }
        else {
            ExcAssertEqual(1, clauses.size());
            auto arg = std::make_shared<SelectWithinExpression>(clauses[0]);
            lhs = arg;  
        }

        lhs->surface = ML::trim(token.captured());
    }

    if (!lhs && context.match_literal('[')) {
        // We get an embedding clause
        skip_whitespace(context);

        vector<std::shared_ptr<SqlExpression> > clauses;
        if (!context.match_literal(']')) {
            do {
                context.skip_whitespace();
                auto expr = SqlExpression::parse(context, 10, allowUtf8);
                context.skip_whitespace();
                clauses.emplace_back(std::move(expr));
            } while (context.match_literal(','));

            skip_whitespace(context);
            context.expect_literal(']');
        }

        lhs = std::make_shared<EmbeddingLiteralExpression>(clauses);
        
        lhs->surface = ML::trim(token.captured());
    }

    if (!lhs && matchKeyword(context, "CAST")) {
        skip_whitespace(context);
        context.expect_literal('(');

        std::shared_ptr<SqlExpression> expr
            = SqlExpression::parse(context, 10 /* precedence */, allowUtf8);
        
        skip_whitespace(context);
        expectKeyword(context, "AS ");
        
        std::string type = matchIdentifier(context, allowUtf8).extractAscii();
        if (type.empty())
            context.exception("Expected type name as identifier");
        boost::to_lower(type);

        skip_whitespace(context);
        context.expect_literal(')');

        lhs = std::make_shared<CastExpression>(expr, type);
        lhs->surface = ML::trim(token.captured());
    }

    if (!lhs && matchKeyword(context, "CASE")) {
        expect_whitespace(context);

        std::shared_ptr<SqlExpression> expr;
        std::vector<std::pair<std::shared_ptr<SqlExpression>,
                              std::shared_ptr<SqlExpression> > > when;
        std::shared_ptr<SqlExpression> elseExpr;

        if (!peekKeyword(context, "WHEN")) {
            // Simple case expression; we have an expression
            expr = SqlExpression::parse(context, 10 /* precedence */, allowUtf8);
        }
        
        while (matchKeyword(context, "WHEN")) {
            expect_whitespace(context);
            auto key = SqlExpression::parse(context, 10 /* precedence */, allowUtf8);
            expectKeyword(context, "THEN");
            expect_whitespace(context);
            auto val = SqlExpression::parse(context, 10 /* precedence */, allowUtf8);

            when.emplace_back(std::move(key), std::move(val));
            skip_whitespace(context);
        }
        
        if (matchKeyword(context, "ELSE")) {
            expect_whitespace(context);
            elseExpr = SqlExpression::parse(context, 10 /* precedence */, allowUtf8);
        }

        expectKeyword(context, "END");
        
        lhs = std::make_shared<CaseExpression>(std::move(expr), std::move(when),
                                               std::move(elseExpr));
        lhs->surface = ML::trim(token.captured());
    }

    // Otherwise, look for a constant
    if (!lhs) {
        ExpressionValue constant;
        if (matchConstant(context, constant, allowUtf8)) {
            lhs = std::make_shared<ConstantExpression>(constant);
            lhs->surface = ML::trim(token.captured());
        }
    }

    // First, look for a variable or a function name
    if (!lhs) {
        ColumnName identifier = matchColumnName(context, allowUtf8);
        if (!identifier.empty()) {
            lhs = std::make_shared<ReadColumnExpression>(identifier);
            lhs->surface = ML::trim(token.captured());

            skip_whitespace(context);
            if (context.match_literal('(')) {

                // Function call.  Get the arguments
                skip_whitespace(context);

                // count(*) and vertical_count(*) are special and need special
                // parsing support (look in the SQLite syntax diagram... there
                // is a special syntax node
                bool checkGlob
                    = identifier.toUtf8String() == "count"
                    || identifier.toUtf8String() == "vertical_count";
                
                std::vector<std::shared_ptr<SqlExpression> > args;                    
                while (!context.match_literal(')')) {
                    skip_whitespace(context);
                    
                    if (checkGlob && args.size() == 0
                        && context.match_literal('*')) {
                        //count is *special*
                        auto arg = make_shared<ConstantExpression>
                            (ExpressionValue(true, Date::negativeInfinity()));
                        args.emplace_back(std::move(arg));
                        skip_whitespace(context);
                        context.match_literal(')');
                        break;
                    }

                    auto arg = parse(context,
                                     10 /* precedence reset for comma */,
                                     allowUtf8);
                    args.emplace_back(std::move(arg));
                    skip_whitespace(context);
                    
                    if (context.match_literal(')'))
                        break;

                    skip_whitespace(context);
                    context.expect_literal(',');
                }

                // For a function call, the last element is always the name
                // of the function.  The rest is the path through the table.

                Utf8String tableName, functionName;
                if (identifier.size() == 1) {
                    functionName = identifier[0].toUtf8String();
                }
                else if (identifier.size() == 2) {
                    tableName = identifier[0].toUtf8String();
                    functionName = identifier[1].toUtf8String();
                }
                else {
                    context.exception
                        ("Ambiguous function name.  There should be one or two "
                         "elements; either tableName.functionName or "
                         "functionName.  If your table name contains dots, put "
                         "them in quotes.  For example, to access the rowName() "
                         "function in table x.y, use \"x.y\".rowName() instead "
                         "of x.y.rowName()");
                }

                lhs = std::make_shared<FunctionCallExpression>
                    (tableName, functionName, args);

                lhs->surface = ML::trim(token.captured());

                skip_whitespace(context);

                // Look for an extract expression, which allows us to rewrite
                // the output of the function.
                std::shared_ptr<SqlExpression> extractExpression;
                if (context.match_literal('[')) {
                    //extract brackets for user functions
                    auto extractExpression
                        = SqlExpression::parse(context,
                                               10 /*precedence*/, allowUtf8);
                    skip_whitespace(context);
                    context.expect_literal(']');

                    lhs = std::make_shared<ExtractExpression>(lhs, extractExpression);
                    lhs->surface = ML::trim(token.captured());
                }
            } // if '(''
        } // if ! identifier empty
    } //if (!lhs)


    if (lhs) {
        if (lhs->surface == "")
            cerr << lhs->print() << endl;
        ExcAssertNotEqual(lhs->surface, "");
    }

    // Otherwise, there is nothing to start the expression with
    if (!lhs)
        context.exception("Expected identifier or constant");

    while (true) {
        skip_whitespace(context);
        
        if (context.eof()) {
            lhs->surface = ML::trim(token.captured());
            return lhs;
        }

        // Look for IS NULL or IS NOT NULL
        if (matchKeyword(context, "IS")) {
            expect_whitespace(context);
            bool notExpr = false;
            if (matchKeyword(context, "NOT")) {
                notExpr = true;
                expect_whitespace(context);
            }

            if (matchKeyword(context, "NULL"))
                lhs = std::make_shared<IsTypeExpression>(lhs, notExpr, "null");
            else if (matchKeyword(context, "TRUE"))
                lhs = std::make_shared<IsTypeExpression>(lhs, notExpr, "true");
            else if (matchKeyword(context, "FALSE"))
                lhs = std::make_shared<IsTypeExpression>(lhs, notExpr, "false");
            else if (matchKeyword(context, "STRING"))
                lhs = std::make_shared<IsTypeExpression>(lhs, notExpr, "string");
            else if (matchKeyword(context, "NUMBER"))
                lhs = std::make_shared<IsTypeExpression>(lhs, notExpr, "number");
            else if (matchKeyword(context, "INTEGER"))
                lhs = std::make_shared<IsTypeExpression>(lhs, notExpr, "integer");
            else if (matchKeyword(context, "TIMESTAMP"))
                lhs = std::make_shared<IsTypeExpression>(lhs, notExpr, "timestamp");
            else if (matchKeyword(context, "INTERVAL"))
                lhs = std::make_shared<IsTypeExpression>(lhs, notExpr, "interval");
            else context.exception("Expected NULL, TRUE, FALSE, STRING, NUMBER, INTEGER, TIMESTAMP or INTERVAL after IS {NOT}");

            lhs->surface = ML::trim(token.captured());

            continue;
        }

        // Between expression
        bool notBetween = false;
        // BETWEEN precedence is the same as > operator
        if (currentPrecedence > 4) {
            if (matchKeyword(context, "BETWEEN")
                || ((notBetween = true) && matchKeyword(context, "NOT BETWEEN"))) {
                expect_whitespace(context);
                auto lower = SqlExpression::parse(context, 5 /* precedence */, allowUtf8);
                expectKeyword(context, "AND");
                auto upper = SqlExpression::parse(context, 5 /* precedence */, allowUtf8);
            
                lhs = std::make_shared<BetweenExpression>(lhs, lower, upper, notBetween);
                lhs->surface = ML::trim(token.captured());
                continue;
            }
        }

        // 'In' expression

        bool negative = false;
        // IN and NOT IN precedence is the same as the NOT operator
        if (currentPrecedence > 5) {
            if ((negative = matchKeyword(context, "NOT IN")) ||
                (!peekKeyword(context, "INNER") && matchKeyword(context, "IN"))) {
                expect_whitespace(context);

                context.expect_literal('(');
                skip_whitespace(context);
                if (peekKeyword(context, "SELECT")) {
                    //sub-table
                    auto statement = SelectStatement::parse(context, allowUtf8);
                           
                    skip_whitespace(context);
                    context.expect_literal(')');

                    Utf8String asName("");

                    auto rhs = std::make_shared<SelectSubtableExpression>(statement, asName);
                    lhs = std::make_shared<InExpression>(lhs, rhs, negative);
                    lhs->surface = ML::trim(token.captured());
                }
                else if (matchKeyword(context, "KEYS OF")) {
                    auto rhs = SqlExpression::parse(context, 10, allowUtf8);
                    skip_whitespace(context);
                    context.expect_literal(')');
                    lhs = std::make_shared<InExpression>(lhs, rhs, negative, InExpression::KEYS);
                    lhs->surface = ML::trim(token.captured());                
                }
                else if (matchKeyword(context, "VALUES OF")) {
                    auto rhs = SqlExpression::parse(context, 10, allowUtf8);
                    skip_whitespace(context);
                    context.expect_literal(')');
                    lhs = std::make_shared<InExpression>(lhs, rhs, negative, InExpression::VALUES);
                    lhs->surface = ML::trim(token.captured());                
                }
                else {
                    auto rhs = std::make_shared<TupleExpression>(TupleExpression::parse(context, allowUtf8));

                    context.expect_literal(')');
                
                    lhs = std::make_shared<InExpression>(lhs, rhs, negative);
                    lhs->surface = ML::trim(token.captured());
                    continue;
                }
            }
        }

        // 'LIKE' expression
        if (currentPrecedence > 5) {
            if ((negative = matchKeyword(context, "NOT LIKE")) || matchKeyword(context, "LIKE")) {
                expect_whitespace(context);

                auto rhs = SqlExpression::parse(context, 5, allowUtf8);

                lhs = std::make_shared<LikeExpression>(lhs, rhs, negative);
                lhs->surface = ML::trim(token.captured());
            }
        }

        // Now look for an operator
        bool found = false;
        for (const Operator & op: operators) {
            if (op.unary)
                continue;
            if (op.precedence >= currentPrecedence) {
                /* Will need to be bound outside our expression, since the precence is wrong. */
                break;
            }
            if (matchOperator(context, op.token)) {
                auto rhs = parse(context, op.precedence, allowUtf8);
                lhs = op.handler(lhs, rhs, op.token);
                lhs->surface = ML::trim(token.captured());
                found = true;
                break;
            }
        }
        
        if (!found) {
            lhs->surface = ML::trim(token.captured());
            return lhs;
        }
    }
}

std::shared_ptr<SqlExpression>
SqlExpression::
parse(const std::string & expression, const std::string & filename,
      int row, int col)
{
    ML::Parse_Context context(filename.empty() ? expression : filename,
                              expression.c_str(),
                              expression.length(), row, col);
    auto result = parse(context, 10 /* starting precedence */, false /* allowUtf8 */);
    skip_whitespace(context);
    context.expect_eof();
    //cerr << "result of " << expression << " is " << result->print() << endl;
    return result;
}

std::shared_ptr<SqlExpression>
SqlExpression::
parse(const char * expression, const std::string & filename,
      int row, int col)
{
    return parse(string(expression), filename, row, col);
}

std::shared_ptr<SqlExpression>
SqlExpression::
parse(const Utf8String & expression, const std::string & filename,
      int row, int col)
{
    ML::Parse_Context context(filename.empty() ? expression.rawData() : filename,
                              expression.rawData(),
                              expression.rawLength(), row, col);
    auto result = parse(context, 10 /* starting precedence */, true /* allowUtf8 */);
    skip_whitespace(context);
    context.expect_eof();
    //cerr << "result of " << expression << " is " << result->print() << endl;
    return result;
}

std::shared_ptr<SqlExpression>
SqlExpression::
parseDefault(ExpressionValue def,
             const std::string & expression,
             const std::string & filename,
             int row, int col)
{
    if (expression.empty())
        return std::make_shared<ConstantExpression>(def);
    else return parse(expression, filename, row, col);
}

std::shared_ptr<SqlExpression>
SqlExpression::
substitute(const SelectExpression & toSubstitute) const
{
    throw HttpReturnException(400, "SqlExpression::substitute");
#if 0
    // Pattern to match is getVariable(name).  We replace with the
    // substituted version from the expression.

    MatchVariable<std::string> columnName("columnName");

    auto result
        = applyTransform(MatchGetVariable(columnName),
                         [&] (const MatchContext & match,
                              std::shared_ptr<consSqlExpression> expr)
                         -> std::shared_ptr<SqlExpression>
                         {
                             string var = match[columnName];
                             auto substitution = toSubstitute.tryGetNamedVariable(var);
                             if (!substitution)
                                 return expr;
                             return substitution;
                         });

    return result;
#endif
}

bool
SqlExpression::
isConstant() const
{
    for (auto & c: getChildren()) {
        if (!c->isConstant())
            return false;
    }
    return true;
}

ExpressionValue
SqlExpression::
constantValue() const
{
    SqlExpressionConstantScope scope;
    auto bound = this->bind(scope);
    SqlRowScope rowScope = scope.getRowScope();
    return bound(rowScope, GET_LATEST);
}

std::map<ScopedName, UnboundVariable>
SqlExpression::
variableNames() const
{
    std::map<ScopedName, UnboundVariable> result;
    
    for (auto & c: getChildren()) {
        auto childVars = (*c).variableNames();
        for (auto & cv: childVars) {
            result[cv.first].merge(std::move(cv.second));
        }
    }
    
    return result;
}

std::map<ScopedName, UnboundWildcard>
SqlExpression::
wildcards() const
{
    std::map<ScopedName, UnboundWildcard> result;
    
    for (auto & c: getChildren()) {
        auto childWildcards = (*c).wildcards();
        for (auto & cw: childWildcards) {
            result[cw.first].merge(std::move(cw.second));
        }
    }
    
    return result;
}

std::map<ScopedName, UnboundFunction>
SqlExpression::
functionNames() const
{
    std::map<ScopedName, UnboundFunction> result;
    
    for (auto & c: getChildren()) {
        auto childFuncs = (*c).functionNames();
        for (auto & cv: childFuncs) {
            result[cv.first].merge(std::move(cv.second));
        }
    }
    
    return result;
}

std::map<Utf8String, UnboundVariable>
SqlExpression::
parameterNames() const
{
    std::map<Utf8String, UnboundVariable> result;
    
    for (auto & c: getChildren()) {
        auto childVars = (*c).parameterNames();
        for (auto & cv: childVars) {
            result[cv.first].merge(std::move(cv.second));
        }
    }
    
    return result;
}

UnboundEntities
SqlExpression::
getUnbound() const
{
    UnboundEntities result;

    for (auto & p: parameterNames()) {
        result.params[p.first].merge(p.second);
    }

    for (auto & v: variableNames()) {
        if (v.first.scope.empty())
            result.vars[v.first.name].merge(v.second);
        else
            result.tables[v.first.scope].vars[v.first.name].merge(v.second);
    }

    for (auto & w: wildcards()) {
        if (w.first.scope.empty())
            result.wildcards[w.first.name].merge(w.second);
        else
            result.tables[w.first.scope].wildcards[w.first.name].merge(w.second);
    }

    for (auto & v: functionNames()) {
        // toSimpleName() is OK, since functions can't have compound names
        if (v.first.scope.empty())
            result.funcs[v.first.name.toSimpleName()].merge(v.second);
        else
            result.tables[v.first.scope].funcs[v.first.name].merge(v.second);
    }
    
    for (auto & c: getChildren()) {
        result.merge(c->getUnbound());
    }
    
    return result;
}

std::shared_ptr<SqlExpression>
SqlExpression::
shallowCopy() const
{
    auto onArgs = [] (std::vector<std::shared_ptr<SqlExpression> > args)
        -> std::vector<std::shared_ptr<SqlExpression> >
        {
            return std::move(args);
        };

    return transform(onArgs);
}

void
SqlExpression::
traverse(const TraverseFunction & visitor) const
{
    auto type = getType();
    auto operation = getOperation();
    auto children = getChildren();
    
    if (!visitor(*this, type, operation, children))
        return;

    for (auto & c: children) {
        c->traverse(visitor);
    }
}

bool
SqlExpression::
isIdentitySelect(SqlExpressionDatasetScope & context) const
{
    return false;  // safe default; subclasses can override for better perf
}

bool
SqlExpression::
isConstantTrue() const
{
    return isConstant() && constantValue().isTrue();
}

bool
SqlExpression::
isConstantFalse() const
{
    return isConstant() && constantValue().isFalse();
}

std::shared_ptr<SqlExpression>
SqlExpression::
bwise(std::shared_ptr<SqlExpression> lhs,
      std::shared_ptr<SqlExpression> rhs,
      const std::string & op)
{
    return std::make_shared<BitwiseExpression>(lhs, rhs, op);
}

std::shared_ptr<SqlExpression>
SqlExpression::
arith(std::shared_ptr<SqlExpression> lhs,
      std::shared_ptr<SqlExpression> rhs,
      const std::string & op)
{
    return std::make_shared<ArithmeticExpression>(lhs, rhs, op);
}

std::shared_ptr<SqlExpression>
SqlExpression::
compar(std::shared_ptr<SqlExpression> lhs,
       std::shared_ptr<SqlExpression> rhs,
       const std::string & op)
{
    return std::make_shared<ComparisonExpression>(lhs, rhs, op);
}

std::shared_ptr<SqlExpression>
SqlExpression::
booln(std::shared_ptr<SqlExpression> lhs,
      std::shared_ptr<SqlExpression> rhs,
      const std::string & op)
{
    return std::make_shared<BooleanOperatorExpression>(lhs, rhs, op);
}

std::shared_ptr<SqlExpression>
SqlExpression::
func(std::shared_ptr<SqlExpression> lhs,
     std::shared_ptr<SqlExpression> rhs,
     const std::string & op)
{
    static std::map<std::string, Utf8String> funcMap = {{"@", "at"}, {"timestamp", "to_timestamp"}};
    std::vector<std::shared_ptr<SqlExpression> > args;
    if (lhs)
        args.push_back(lhs); // binary operator
    args.push_back(rhs);
    return std::make_shared<FunctionCallExpression>("" /* tableName */, funcMap[op], args);
}

std::shared_ptr<SqlExpression>
SqlExpression::
unimp(std::shared_ptr<SqlExpression> lhs,
      std::shared_ptr<SqlExpression> rhs,
      const std::string & op)
{
    throw HttpReturnException(400, "unimplemented operator " + op);
}

//Find aggregators for any class implementing getChildren.

std::vector<std::shared_ptr<SqlExpression> >
findAggregators(std::vector<std::shared_ptr<SqlExpression> >& children, bool withGroupBy)
{
    typedef std::vector<std::shared_ptr<SqlExpression> >::iterator IterType;
    std::vector<std::shared_ptr<SqlExpression> > output;
    
    //Collect aggregators AND verify validity at the same time.

    std::vector<Utf8String> culprit;

    /**
       For a SELECT expression to be valid in presence of a GROUP BY or an aggregator,
       wildcard expressions must be included in an aggregator directly or indirectly
       - "SELECT earliest(temporal_earliest({*})) GROUP BY something" is valid
       - "SELECT temporal_earliest({*}) GROUP BY something" is not valid
       Similarly for implied GROUP BY (here because of aggregator sum)
       - "SELECT sum({*}), earliest(temporal_earliest({*}))"  is valid but
       - "SELECT sum({*}), temporal_earliest({*})" is not valid
       Other invalid SELECT expressions in presence of GROUP BY like referring to a variable
       not in the GROUP BY expression are detected later when binding these expressions.
       We use the same logic for order by expressions.
    */
    std::function<bool(IterType, IterType)> wildcardNestedInAggregator = [&](IterType begin, IterType end) {
        for (IterType it = begin; it < end; ++it) {
            if ((*it)->isAggregator()) {
                output.push_back(*it);
            }
            else {
                auto subchildren = (*it)->getChildren();
                if (subchildren.size() == 0  && (*it)->isWildcard()) {
                    return false;
                }
                culprit.push_back((*it)->surface);
                bool result = wildcardNestedInAggregator(subchildren.begin(), subchildren.end());
                culprit.pop_back();
                if (!result) return result;
            }
        }
        return true;
    };
    
    bool wildcardInAggs = wildcardNestedInAggregator(children.begin(), children.end());
 
    if (!wildcardInAggs && (output.size() != 0 || withGroupBy)) {
        throw HttpReturnException(400, (withGroupBy ?
                                        "Non-aggregator '" + culprit.front() + 
                                        "' with GROUP BY clause is not allowed" :
                                        "Mixing non-aggregator '" + culprit.front() + 
                                        "' with aggregators is not allowed"));
    }
    
    return std::move(output);
}

template <class T>
std::vector<std::shared_ptr<SqlExpression> >
findAggregatorsT(const T* expression, bool withGroupBy)
{
    std::vector<std::shared_ptr<SqlExpression> > children = expression->getChildren();
    return findAggregators(children, withGroupBy);
}

std::vector<std::shared_ptr<SqlExpression> >
findAggregators(std::shared_ptr<SqlExpression> expr, bool withGroupBy)
{
    std::vector<std::shared_ptr<SqlExpression> > children;
    children.push_back(expr);
    return findAggregators(children, withGroupBy);

    return children;
}

struct SqlExpressionDescription
    : public ValueDescriptionT<std::shared_ptr<SqlExpression> > {

    SqlExpressionDescription();

    virtual void parseJsonTyped(std::shared_ptr<SqlExpression>  * val,
                                JsonParsingContext & context) const;

    virtual void printJsonTyped(const std::shared_ptr<SqlExpression>  * val,
                                JsonPrintingContext & context) const;
};

struct ConstSqlExpressionDescription
    : public ValueDescriptionT<std::shared_ptr<const SqlExpression> > {

    ConstSqlExpressionDescription();

    virtual void parseJsonTyped(std::shared_ptr<const SqlExpression>  * val,
                                JsonParsingContext & context) const;

    virtual void printJsonTyped(const std::shared_ptr<const SqlExpression>  * val,
                                JsonPrintingContext & context) const;
};

DEFINE_VALUE_DESCRIPTION_NS(std::shared_ptr<SqlExpression>,
                            SqlExpressionDescription);
DEFINE_VALUE_DESCRIPTION_NS(std::shared_ptr<const SqlExpression>,
                            ConstSqlExpressionDescription);

SqlExpressionDescription::
SqlExpressionDescription()
{
    setTypeName("SqlValueExpression");
    documentationUri = "/doc/builtin/sql/ValueExpression.md";
}

void
SqlExpressionDescription::
parseJsonTyped(std::shared_ptr<SqlExpression>  * val,
               JsonParsingContext & context) const
{
    *val = SqlExpression::parse(context.expectStringUtf8());
}

void
SqlExpressionDescription::
printJsonTyped(const std::shared_ptr<SqlExpression>  * val,
               JsonPrintingContext & context) const
{
    if (!*val)
        context.writeNull();
    else context.writeStringUtf8((*val)->surface);
}

ConstSqlExpressionDescription::
ConstSqlExpressionDescription()
{
    setTypeName("ConstSqlValueExpression");
}

void
ConstSqlExpressionDescription::
parseJsonTyped(std::shared_ptr<const SqlExpression>  * val,
               JsonParsingContext & context) const
{
    throw HttpReturnException(400, "SqlExpressionDescription::parseJsonTyped");
}

void
ConstSqlExpressionDescription::
printJsonTyped(const std::shared_ptr<const SqlExpression>  * val,
               JsonPrintingContext & context) const
{
    if (!*val)
        context.writeNull();
    else context.writeStringUtf8((*val)->surface);
}


/*****************************************************************************/
/* SQL ROW EXPRESSION                                                        */
/*****************************************************************************/

SqlRowExpression::
~SqlRowExpression()
{
}

std::shared_ptr<SqlRowExpression>
SqlRowExpression::
parse(ML::Parse_Context & context, bool allowUtf8)
{
    ML::Parse_Context::Hold_Token capture(context);

    if (matchKeyword(context, "COLUMN EXPR (")
        || matchKeyword(context, "COLUMN EXPR(")) {
        
        // Components
        // - select: value to select as column; row expression
        // - as: how to name the resulting column
        // - where: expression to limit what matches
        // - order by: list of columns to select
        // - limit, offset: restrict number of columns

        std::shared_ptr<SqlExpression> select;
        std::shared_ptr<SqlExpression> as;
        std::shared_ptr<SqlExpression> when;
        std::shared_ptr<SqlExpression> where;
        OrderByExpression orderBy;
        int64_t offset = 0;
        int64_t limit = -1;

        if (matchKeyword(context, "SELECT ")) {
            select = SqlExpression::parse(context, 10, allowUtf8);
            // Select eats whitespace
        }
        else select = SqlExpression::parse("value()");

        if (matchKeyword(context, "AS ")) {
            as = SqlExpression::parse(context, 10, allowUtf8);
            // As eats whitespace
        }
        else as = SqlExpression::parse("columnPath()");
        
        if (matchKeyword(context, "WHEN ")) {
            throw HttpReturnException(400, "WHEN clause not supported in row expression");
        }
        else when = SqlExpression::parse("true");

        if (matchKeyword(context, "WHERE ")) {
            where = SqlExpression::parse(context, 10, allowUtf8);
            // Where expression consumes whitespace
        }
        else where = SqlExpression::parse("true");

        if (matchKeyword(context, "ORDER BY ")) {
            orderBy = OrderByExpression::parse(context, allowUtf8);
            // Order by expression consumes whitespace
        }

        if (matchKeyword(context, "OFFSET ")) {
            offset = context.expect_long_long(0);
            if (context && *context != ')')
                expect_whitespace(context);
        }

        if (matchKeyword(context, "LIMIT ")) {
            limit = context.expect_long_long(0);
            if (context && *context != ')')
                expect_whitespace(context);
        }
        
        context.expect_literal(')');

        auto result = std::make_shared<SelectColumnExpression>(select, as, where, orderBy,
                                                               offset, limit);
        result->surface = capture.captured();
        return result;
    }

    /* Match either:

       <prefix>*

       OR

       *

       as a filtered subset or all columns from the output.
    */
    auto matchPrefixedWildcard = [&] (ColumnName & prefix)
        {
            ML::Parse_Context::Revert_Token token(context);
            skip_whitespace(context);
            prefix = matchColumnName(context, allowUtf8);
            if (context.match_literal('*')) {
                token.ignore();
                return true;
            }
            return false;
        };

    skip_whitespace(context);

    bool isWildcard = false;
    bool matched = false;
    ColumnName prefix;
    ColumnName prefixAs;
    std::vector<std::pair<ColumnName, bool> > exclusions;   // Prefixes to exclude
    std::shared_ptr<SqlExpression> expr;
    ColumnName columnName;

    {
        ML::Parse_Context::Revert_Token token(context);

        if (matchPrefixedWildcard(prefix)) {
            // Sort out ambiguity between * operator and wildcard by looking at trailing
            // context.
            //
            // It can only be a wildcard if followed by:
            // - eof
            // - a comma
            // - closing parenthesis, if used as an expression
            // - AS
            // - EXCLUDING
            // - a keyword: FROM, WHERE, GROUP BY, HAVING, LIMIT, OFFSET

            ML::Parse_Context::Revert_Token token2(context);

            skip_whitespace(context);
            if (context.eof() || context.match_literal(',') || context.match_literal(')') || context.match_literal('}')
                || matchKeyword(context, "AS") || matchKeyword(context, "EXCLUDING")
                || matchKeyword(context, "NAMED")
                || matchKeyword(context, "FROM") || matchKeyword(context, "WHERE")
                || matchKeyword(context, "GROUP BY") || matchKeyword(context, "HAVING")
                || matchKeyword(context, "LIMIT") || matchKeyword(context, "OFFSET")) {
                isWildcard = true;
                matched = true;
                token.ignore();
            }
        }
    }

    // MLDB-1002 case 1: x: y <--> y AS x
    if (!matched) {
        // Allow backtracking if we don't find a colon
        ML::Parse_Context::Revert_Token token(context);

        // Do we have an identifier?
        ColumnName asName = matchColumnName(context, allowUtf8);
        
        if (!asName.empty()) {

            skip_whitespace(context);

            // Followed by a colon?
            if (context.match_literal(':')) {
                token.ignore();
                columnName = asName;
                skip_whitespace(context);
                expr = SqlExpression::parse(context, 10, allowUtf8);
                auto result = std::make_shared<NamedColumnExpression>
                    (columnName, expr);
                result->surface = capture.captured();
                return result;
            }
        }
    }

    // MLDB-1002 case 2: x*: y* <--> y* AS x*
    if (!matched) {
        // Allow backtracking if we don't find a colon
        ML::Parse_Context::Revert_Token token(context);

        // Do we have an identifier?
        if (matchPrefixedWildcard(prefix)) {

            skip_whitespace(context);

            // Followed by a colon?
            if (context.match_literal(':')) {

                if (matchPrefixedWildcard(prefixAs)) {
                    token.ignore();

                    auto result = std::make_shared<WildcardExpression>
                        (prefix, prefixAs, exclusions);
                    result->surface = ML::trim(capture.captured());
                    return result;
                }
            }
        }
    }

    //cerr << "matched is now " << matched << endl;

    if (matched) {
        ExcAssert(isWildcard);

        // There may be an excluding expression
        // Syntax:
        // EXCLUDING (<prefix>*)
        // EXCLUDING (<name>)
        // EXCLUDING (<prefix1>*, <prefix2>*, <name1>, ...)

        skip_whitespace(context);

        if (matchKeyword(context, "EXCLUDING")) {

            auto expectExclusion = [&] ()
                {
                    ColumnName prefix = matchColumnName(context, allowUtf8);
                    if (context.match_literal('*')) {
                        if (prefix.empty())
                            context.exception("can't exclude *");
                        exclusions.emplace_back(prefix, true);
                    }
                    else {
                        if (prefix.empty())
                            context.exception("Expected column name or prefixed wildcard for exclusion");
                        exclusions.emplace_back(prefix, false);
                    }
                };

            auto expectExclusionList = [&] ()
                {
                    skip_whitespace(context);
                    if (!context.match_literal(')')) {
                        expectExclusion();
                        skip_whitespace(context);
                        while (context.match_literal(',')) {
                            skip_whitespace(context);
                            expectExclusion();
                            skip_whitespace(context);
                        }
                        context.expect_literal(')');
                    }
                };

            match_whitespace(context);
            context.expect_literal('(');
            expectExclusionList();
        }

        skip_whitespace(context);

        // There may be an AS clause
        // AS <prefix>*
        // that will modify the matched prefix
        // examples:
        //
        // svd* AS mysvd*
        // * AS my*
        
        if (matchKeyword(context, "AS")) {
            skip_whitespace(context);
            if (!matchPrefixedWildcard(prefixAs))
                context.exception("Expected prefixed wildcard for AS wildcard expression");
        }
        else prefixAs = prefix;

        auto result = std::make_shared<WildcardExpression>
            (prefix, prefixAs, exclusions);
        result->surface = ML::trim(capture.captured());
        return result;
    }

    // It's an expression
    expr = SqlExpression::parse(context, 10, allowUtf8);
    matched = true;

    skip_whitespace(context);

    if (matchKeyword(context, "AS")) {
        skip_whitespace(context);
        if (context.match_literal('*')) {
            // No alias for rows
        }
        else {
            columnName = matchColumnName(context, allowUtf8);
            if (columnName.empty())
                context.exception("Expected identifier as name of variable");
        }
    } else {
        auto colExpr = std::dynamic_pointer_cast<ReadColumnExpression>(expr);
        if (colExpr)
            columnName = colExpr->columnName;
        else columnName = PathElement(expr->surface);
    }

    auto result = std::make_shared<NamedColumnExpression>(columnName, expr);

    result->surface = capture.captured();
    return result;
}


std::shared_ptr<SqlRowExpression>
SqlRowExpression::
parse(const std::string & expression, const std::string & filename,
      int row, int col)
{
    ML::Parse_Context context(filename.empty() ? expression : filename,
                              expression.c_str(),
                              expression.length(), row, col);
    auto result = parse(context, false /* allowUtf8 */);
    skip_whitespace(context);
    context.expect_eof();
    return result;
}

std::shared_ptr<SqlRowExpression>
SqlRowExpression::
parse(const char *  expression, const std::string & filename,
      int row, int col)
{
    return parse(string(expression), filename, row, col);
}

std::vector<std::shared_ptr<SqlRowExpression> >
SqlRowExpression::
parseList(ML::Parse_Context & context, bool allowUtf8)
{
    std::vector<std::shared_ptr<SqlRowExpression> > result;

    for (;;) {
        skip_whitespace(context);
        if (context.eof())
            break;

        auto expr = SqlRowExpression::parse(context, allowUtf8);
        if (!expr)
            break;
        result.push_back(expr);

        skip_whitespace(context);
        
        if (context.match_literal(','))
            continue;
        break;
    }
    
    return result;
}

std::vector<std::shared_ptr<SqlRowExpression> >
SqlRowExpression::
parseList(const std::string & expression,
          const std::string & filename, int row, int col)
{
    //cerr << "parsing " << expression << endl;
    ML::Parse_Context context(filename.empty() ? expression : filename,
                              expression.c_str(),
                              expression.length(), row, col);
    auto result = parseList(context, false);
    skip_whitespace(context);
    context.expect_eof();
    return result;
}

std::vector<std::shared_ptr<SqlRowExpression> >
SqlRowExpression::
parseList(const char * expression,
          const std::string & filename, int row, int col)
{
    return parseList(string(expression), filename, row, col);
}

std::vector<std::shared_ptr<SqlRowExpression> >
SqlRowExpression::
parseList(const Utf8String & expression,
          const std::string & filename, int row, int col)
{
    //cerr << "parsing " << expression << endl;
    ML::Parse_Context context(filename.empty() ? expression.rawData() : filename,
                              expression.rawData(),
                              expression.rawLength(), row, col);
    auto result = parseList(context, true);
    skip_whitespace(context);
    context.expect_eof();
    return result;
}

#if 0
std::vector<std::shared_ptr<SqlRowExpression> >
SqlRowExpression::
parseList(const std::vector<std::string> & exprs,
          const std::string & filename, int row, int col)
{
    std::vector<std::shared_ptr<SqlRowExpression> > result;

    for (auto & expr: exprs) {
        result.push_back(parse(expr, filename, false /* allowUtf8 */));
    }

    return result;
}
#endif

struct SqlRowExpressionDescription
    : public ValueDescriptionT<std::shared_ptr<SqlRowExpression> > {

    virtual void parseJsonTyped(std::shared_ptr<SqlRowExpression>  * val,
                                JsonParsingContext & context) const;

    virtual void printJsonTyped(const std::shared_ptr<SqlRowExpression>  * val,
                                JsonPrintingContext & context) const;
};

DEFINE_VALUE_DESCRIPTION_NS(std::shared_ptr<SqlRowExpression>,
                            SqlRowExpressionDescription);

void
SqlRowExpressionDescription::
parseJsonTyped(std::shared_ptr<SqlRowExpression> * val,
               JsonParsingContext & context) const
{
    throw HttpReturnException(400, "parseJsonTyped for SqlRowExpressionDescription");
}

void
SqlRowExpressionDescription::
printJsonTyped(const std::shared_ptr<SqlRowExpression> * val,
               JsonPrintingContext & context) const
{
    if (!*val)
        context.writeNull();
    else context.writeStringUtf8((*val)->surface);
}


/*****************************************************************************/
/* BOUND ORDER BY EXPRESSION                                                 */
/*****************************************************************************/

DEFINE_STRUCTURE_DESCRIPTION(BoundOrderByClause);

BoundOrderByClauseDescription::
BoundOrderByClauseDescription()
{
    addField("expr", &BoundOrderByClause::expr,
             "Bound expression to calculate the value of the field");
    addField("dir", &BoundOrderByClause::dir,
             "Direction of the sorting");
}

DEFINE_STRUCTURE_DESCRIPTION(BoundOrderByExpression);

BoundOrderByExpressionDescription::
BoundOrderByExpressionDescription()
{
    addField("clauses", &BoundOrderByExpression::clauses,
             "Clauses of the bound expression.  Each one corresponds to an "
             "order by expression.");
}

std::vector<ExpressionValue>
BoundOrderByExpression::
apply(const SqlRowScope & context) const
{
    std::vector<ExpressionValue> sortFields(clauses.size());
    for (unsigned i = 0;  i < clauses.size();  ++i) {
        sortFields[i] = std::move(clauses[i].expr(context, GET_LATEST));
    }
    return sortFields;
}

int
BoundOrderByExpression::
compare(const std::vector<ExpressionValue> & vec1,
        const std::vector<ExpressionValue> & vec2,
        int offset) const
{
    {
        ExcAssertGreaterEqual(vec1.size(), offset + clauses.size());
        ExcAssertGreaterEqual(vec2.size(), offset + clauses.size());

        for (unsigned i = 0;  i < clauses.size();  ++i) {
            const ExpressionValue & e1 = vec1[offset + i];
            const ExpressionValue & e2 = vec2[offset + i];
            int cmp = e1.compare(e2);
            //ExcAssertEqual(e1.compare(e1), 0);
            //ExcAssertEqual(e2.compare(e2), 0);
            //ExcAssertEqual(e2.compare(e1), -cmp);
            if (clauses[i].dir == DESC)
                cmp *= -1;
            if (cmp != 0)
                return cmp;
        }
        
        return 0;
    };
}


/*****************************************************************************/
/* ORDER BY EXPRESSION                                                       */
/*****************************************************************************/

OrderByExpression::
OrderByExpression()
{
}

OrderByExpression::
OrderByExpression(std::vector<std::pair<std::shared_ptr<SqlExpression>, OrderByDirection> > clauses)
    : clauses(std::move(clauses))
{
}

OrderByExpression::
OrderByExpression(TupleExpression clauses)
{
    for (auto & c: clauses.clauses) {
        this->clauses.emplace_back(std::move(c), ASC);
    }
}

OrderByExpression
OrderByExpression::
parse(const std::string & str)
{
    ML::Parse_Context context(str, str.c_str(), str.length());
    OrderByExpression result = parse(context, false /* allowUtf8 */);
    context.expect_eof("Unexpected characters at end of order by expression");
    return result;
}

OrderByExpression
OrderByExpression::
parse(const char * str)
{
    return parse(string(str));
}

OrderByExpression
OrderByExpression::
parse(const Utf8String & str)
{
    ML::Parse_Context context(str.rawData(), str.rawData(), str.rawLength());
    OrderByExpression result = parse(context, true /* allowUtf8 */);
    context.expect_eof("Unexpected characters at end of order by expression");
    return result;
}

OrderByExpression
OrderByExpression::
parse(ML::Parse_Context & context, bool allowUtf8)
{
    ML::Parse_Context::Hold_Token token(context);

    OrderByExpression result;

    skip_whitespace(context);

    while (context) {
        auto expr = SqlExpression::parse(context, 10 /* precedence */, allowUtf8);
        if (!expr)
            break;
        skip_whitespace(context);

        OrderByDirection dir = ASC;
        if (matchKeyword(context, "ASC")) {
        }
        else if (matchKeyword(context, "DESC")) {
            dir = DESC;
        }

        result.clauses.emplace_back(expr, dir);

        skip_whitespace(context);
        
        if (!context.match_literal(','))
            break;
    }
    
    skip_whitespace(context);

    result.surface = token.captured();
    
    return result;
}

Utf8String
OrderByExpression::
print() const
{
    Utf8String result("");

    for (auto & c: clauses) {
        if (!result.empty())
            result += ", ";
        result += c.first->surface;
        if (c.second == DESC) {
            result += " DESC";
        }
    }
    return result;
}

BoundOrderByExpression
OrderByExpression::
bindAll(SqlBindingScope & context) const
{
    BoundOrderByExpression result;
    for (auto & c: clauses) {
        result.clauses.emplace_back(BoundOrderByClause{c.first->bind(context), c.second});
    }
    return result;
}

bool
OrderByExpression::
operator == (const OrderByExpression & other) const
{
    if (other.clauses.size() != clauses.size())
        return false;

    for (unsigned i = 0;  i < clauses.size();  ++i) {
        if (clauses[i].second != other.clauses[i].second)
            return false;
        if (clauses[i].first->surface != other.clauses[i].first->surface)
            return false;
    }

    return true;
}

UnboundEntities
OrderByExpression::
getUnbound() const
{
    UnboundEntities result;
    for (const auto & c: clauses) {
        result.merge(c.first->getUnbound());
    }

    return result;
}

std::vector<std::shared_ptr<SqlExpression> >
OrderByExpression::
findAggregators(bool withGroupBy) const
{
    return findAggregatorsT<OrderByExpression>(this, withGroupBy);
}

std::vector<std::shared_ptr<SqlExpression> >
OrderByExpression::
getChildren() const
{
    std::vector<std::shared_ptr<SqlExpression> > result;

    for (auto & c: clauses) {
        result.push_back(c.first);
    }

    return result;
}

DEFINE_ENUM_DESCRIPTION(OrderByDirection);

OrderByDirectionDescription::
OrderByDirectionDescription()
{
    addValue("ASC", ASC, "Ascending order");
    addValue("DESC", DESC, "Descending order");
}

namespace {
static const auto desc = getDefaultDescriptionSharedT<std::vector<std::pair<std::shared_ptr<SqlExpression>, OrderByDirection> > >();
} // file scpoe

struct OrderByExpressionDescription
    : public ValueDescriptionT<OrderByExpression> {

    OrderByExpressionDescription();

    virtual void parseJsonTyped(OrderByExpression  * val,
                                JsonParsingContext & context) const;
    
    virtual void printJsonTyped(const OrderByExpression * val,
                                JsonPrintingContext & context) const;
};

DEFINE_VALUE_DESCRIPTION_NS(OrderByExpression,
                            OrderByExpressionDescription);

OrderByExpressionDescription::
OrderByExpressionDescription()
{
    this->setTypeName("SqlOrderByExpression");
    documentationUri = "/doc/builtin/sql/OrderByExpression.md";
}

void
OrderByExpressionDescription::
parseJsonTyped(OrderByExpression * val,
               JsonParsingContext & context) const
{
    if (context.isString()) {
        *val = OrderByExpression::parse(context.expectStringUtf8());
    }
    else {
        std::vector<std::pair<std::shared_ptr<SqlExpression>, OrderByDirection> > p;
        desc->parseJsonTyped(&p, context);
        val->clauses.swap(p);
    }
}

void
OrderByExpressionDescription::
printJsonTyped(const OrderByExpression * val,
               JsonPrintingContext & context) const
{
    context.writeStringUtf8(val->print());
    //desc->printJsonTyped(&val->clauses, context);
}

OrderByExpression
OrderByExpression::
transform(const TransformArgs & transformArgs) const
{
    OrderByExpression result(*this);

    for (auto & clause: result.clauses)
        clause.first = transformArgs({clause.first})[0];
  
    return std::move(result);
}
    
OrderByExpression
OrderByExpression::
substitute(const SelectExpression & select) const
{
    OrderByExpression result(*this);

    for (auto & clause: result.clauses)
        clause.first = clause.first->substitute(select);
    
    return std::move(result);
}

const OrderByExpression ORDER_BY_NOTHING;


/*****************************************************************************/
/* TUPLE EXPRESSION                                                          */
/*****************************************************************************/

TupleExpression
TupleExpression::
parse(ML::Parse_Context & context, bool allowUtf8)
{
    ML::Parse_Context::Hold_Token token(context);

    TupleExpression result;

    skip_whitespace(context);

    while (context) {
        auto expr = SqlExpression::parse(context, 10 /* precedence */, allowUtf8);

        if (!expr)
            break;
        skip_whitespace(context);

        result.clauses.emplace_back(std::move(expr));

        skip_whitespace(context);
        
        if (!context.match_literal(','))
            break;
    }
    
    skip_whitespace(context);

    result.surface = token.captured();

    return result;
}

TupleExpression
TupleExpression::
parse(const std::string & str)
{
    ML::Parse_Context context(str, str.c_str(), str.length());
    TupleExpression result = parse(context, false /* allowUtf8 */);
    context.expect_eof("Unexpected characters at end of tuple expression");
    return result;
}

TupleExpression
TupleExpression::
parse(const char * str)
{
    return parse(string(str));
}

TupleExpression
TupleExpression::
parse(const Utf8String & str)
{
    ML::Parse_Context context(str.rawData(), str.rawData(), str.rawLength());
    TupleExpression result = parse(context, true /* allowUtf8 */);
    context.expect_eof("Unexpected characters at end of tuple expression");
    return result;
}

Utf8String
TupleExpression::
print() const
{
    Utf8String result("tuple(");

    for (unsigned i = 0;  i < clauses.size();  ++i) {
        if (i != 0)
            result += ", ";
        result += clauses[i]->print();
    }
    
    result += ")";
    return result;
}

TupleExpression 
TupleExpression::
transform(const TransformArgs & transformArgs) const
{
    TupleExpression transformedExpression;

    transformedExpression.clauses = transformArgs(clauses);

    return transformedExpression;
}

bool
TupleExpression::
isConstant() const
{
    bool constant = true;
    for (auto& c : clauses) {
        if (!c->isConstant()) {
            constant = false;
            break;
        }
    }
    return constant;
}

UnboundEntities
TupleExpression::
getUnbound() const
{
    UnboundEntities result;
    for (const auto & c: clauses) {
        result.merge(c->getUnbound());
    }

    return result;
}

struct TupleExpressionDescription
    : public ValueDescriptionT<TupleExpression> {

    TupleExpressionDescription();

    virtual void parseJsonTyped(TupleExpression  * val,
                                JsonParsingContext & context) const;
    
    virtual void printJsonTyped(const TupleExpression * val,
                                JsonPrintingContext & context) const;
};

DEFINE_VALUE_DESCRIPTION_NS(TupleExpression,
                            TupleExpressionDescription);

TupleExpressionDescription::
TupleExpressionDescription()
{
    setTypeName("SqlGroupByExpression");
    documentationUri = "/doc/builtin/sql/GroupByExpression.md";
}

void
TupleExpressionDescription::
parseJsonTyped(TupleExpression * val,
               JsonParsingContext & context) const
{
    static const auto desc = getDefaultDescriptionSharedT<std::vector<std::shared_ptr<SqlExpression> > >();

    if (context.isString()) {
        *val = TupleExpression::parse(context.expectStringUtf8());
    }
    else {
        std::vector<std::shared_ptr<SqlExpression> > p;
        desc->parseJsonTyped(&p, context);
        val->clauses.swap(p);
    }
}

void
TupleExpressionDescription::
printJsonTyped(const TupleExpression * val,
               JsonPrintingContext & context) const
{
    if (val->clauses.empty()) {
        context.startArray(0);
        context.endArray();
    }
    else context.writeStringUtf8(val->surface);
}



/*****************************************************************************/
/* SELECT EXPRESSION                                                         */
/*****************************************************************************/

SelectExpression::
SelectExpression()
{
}

SelectExpression::
SelectExpression(const std::string & exprToParse,
                 const std::string & filename,
                 int row, int col)
{
    *this = std::move(parse(exprToParse, filename, row, col));
    ExcAssertEqual(this->surface, exprToParse);
}

SelectExpression::
SelectExpression(const char * exprToParse,
                 const std::string & filename,
                 int row, int col)
{
    *this = std::move(parse(exprToParse, filename, row, col));
    ExcAssertEqual(this->surface, exprToParse);
}

SelectExpression::
SelectExpression(const Utf8String & exprToParse,
                 const std::string & filename,
                 int row, int col)
{
    *this = std::move(parse(exprToParse, filename, row, col));
    ExcAssertEqual(this->surface, exprToParse);
}

SelectExpression::
SelectExpression(std::vector<std::shared_ptr<SqlRowExpression> > clauses)
    : clauses(std::move(clauses))
{
    // concatenate all the surfaces with spaces
    surface = std::accumulate(this->clauses.begin(), this->clauses.end(), Utf8String{},
                              [](const Utf8String & prefix,
                                 std::shared_ptr<SqlRowExpression> & next) {
                                  return prefix.empty() ? next->surface : prefix + ", " + next->surface;
                              });;
}

SelectExpression
SelectExpression::
parse(ML::Parse_Context & context, bool allowUtf8)
{
<<<<<<< HEAD
    SelectExpression result
        = SqlRowExpression::parseList(context, allowUtf8);
    // concatenate all the surfaces with spaces
    result.surface = std::accumulate(result.clauses.begin(), result.clauses.end(), Utf8String{},
                                     [](const Utf8String & prefix,
                                        std::shared_ptr<SqlRowExpression> & next) {
                                         return prefix.empty() ? next->surface : prefix + ", " + next->surface;
                                     });;
=======
    ML::Parse_Context::Hold_Token token(context);
    std::vector<std::shared_ptr<SqlExpression>> distinctExpr;

    if (matchKeyword(context, "DISTINCT ON ")) {
        context.skip_whitespace();
        context.expect_literal('(');
        do {       
            auto expr = SqlExpression::parse(context, 10, allowUtf8);
            distinctExpr.push_back(expr);
            context.skip_whitespace();
        } while (context.match_literal(','));

        context.expect_literal(')');

    }
    else if (matchKeyword(context, "DISTINCT ")) {
        throw HttpReturnException(400, "Generic 'DISTINCT' is not currently supported. Please use 'DISTINCT ON'.");
    }

    SelectExpression result;

    result.clauses = SqlRowExpression::parseList(context, allowUtf8);

    result.distinctExpr = std::move(distinctExpr);

    result.surface = ML::trim(token.captured()); 

>>>>>>> 285ed39e
    return result;
}

SelectExpression
SelectExpression::
parse(const std::string & expr,
      const std::string & filename, int row, int col)
{
<<<<<<< HEAD
    SelectExpression result
        = SqlRowExpression::parseList(expr, filename, row, col);
    result.surface = expr;
    return result;
=======
    ML::Parse_Context context(filename.empty() ? expr : filename,
                              expr.c_str(),
                              expr.length(), row, col);

    auto select = parse(context, false);

    skip_whitespace(context);
    context.expect_eof();

    return select;
>>>>>>> 285ed39e
}

SelectExpression
SelectExpression::
parse(const char * expr,
      const std::string & filename, int row, int col)
{
    return parse(string(expr), filename, row, col);
}

SelectExpression
SelectExpression::
parse(const Utf8String & expr,
      const std::string & filename, int row, int col)
{
    ML::Parse_Context context(filename.empty() ? expr.rawData() : filename,
                              expr.rawData(),
                              expr.length(), row, col);
   
    auto select = parse(context, true);

    skip_whitespace(context);
    context.expect_eof();

    return select;
}

BoundSqlExpression
SelectExpression::
bind(SqlBindingScope & context) const
{
    vector<BoundSqlExpression> boundClauses;
    for (auto & c: clauses)
        boundClauses.emplace_back(std::move(c->bind(context)));

    std::vector<KnownColumn> outputColumns;

    bool hasUnknownColumns = false;
    bool isConstant = true;
    for (auto & c: boundClauses) {
        ExcAssert(c.info);
        if (c.info->getSchemaCompleteness() == SCHEMA_OPEN) {
            hasUnknownColumns = true;
        }

        auto knownColumns = c.info->getKnownColumns();
        
        outputColumns.insert(outputColumns.end(),
                             knownColumns.begin(),
                             knownColumns.end());

        if (!c.metadata.isConstant)
            isConstant = false;
    }
    
    auto outputInfo = std::make_shared<RowValueInfo>
        (std::move(outputColumns),
         hasUnknownColumns ? SCHEMA_OPEN : SCHEMA_CLOSED);

    auto exec = [=] (const SqlRowScope & context,
                     ExpressionValue & storage,
                     const VariableFilter & filter) -> const ExpressionValue &
        {
            StructValue result;
            result.reserve(boundClauses.size());
            for (auto & c: boundClauses) {
                ExpressionValue storage;
                const ExpressionValue & v = c(context, storage, filter);
                if (&v == &storage)
                    storage.mergeToRowDestructive(result);
                else v.appendToRow(Path(), result);
            }
            
            return storage = std::move(ExpressionValue(std::move(result)));
        };

    return BoundSqlExpression(exec, this, outputInfo, isConstant);
}

Utf8String
SelectExpression::
print() const
{
    Utf8String result("[");
    for (unsigned i = 0;  i < clauses.size();  ++i) {
        if (i > 0)
            result += ", ";
        result += clauses[i]->print();
    }

    if (distinctExpr.size() > 0) {

        if (clauses.size() > 0)
            result += ", ";

        result += "distinct on(";

        for (unsigned i = 0; i < distinctExpr.size(); ++i) {
            if (i > 0)
                result += ", ";
            result += distinctExpr[i]->print();
        } 

        result += ")";
    }   

    result += "]";
    
    return result;
}

std::shared_ptr<SqlExpression>
SelectExpression::
transform(const TransformArgs & transformArgs) const
{
    throw HttpReturnException(400, "Not implemented: SelectExpression::transform()");
}

std::string
SelectExpression::
getType() const
{
    return "select";
}

Utf8String
SelectExpression::
getOperation() const
{
    return Utf8String("row");
}

bool
SelectExpression::
operator == (const SelectExpression & other) const
{
    return surface == other.surface;
}

std::vector<std::shared_ptr<SqlExpression> >
SelectExpression::
getChildren() const
{
    std::vector<std::shared_ptr<SqlExpression> > result;

    for (auto & c: clauses) {
        auto ch = c->getChildren();
        result.insert(result.end(), ch.begin(), ch.end());
    }

    return result;
}

bool
SelectExpression::
isIdentitySelect(SqlExpressionDatasetScope & context) const
{
    // Allow us to identify a select * which will apply the identity
    // function to the row coming in.  This can be used to optimize
    // execution of some expressions.
    return clauses.size() == 1
        && clauses[0]->isIdentitySelect(context);
}

bool
SelectExpression::
isConstant() const
{
    for (auto & c: clauses) {
        if (!c->isConstant())
            return false;
    }
    return true;
}

std::vector<std::shared_ptr<SqlExpression> >
SelectExpression::
findAggregators(bool withGroupBy) const
{
    return findAggregatorsT<SelectExpression>(this, withGroupBy);
}

struct SelectExpressionDescription
    : public ValueDescriptionT<SelectExpression > {

    SelectExpressionDescription();

    virtual void parseJsonTyped(SelectExpression  * val,
                                JsonParsingContext & context) const;

    virtual void printJsonTyped(const SelectExpression  * val,
                                JsonPrintingContext & context) const;
};

DEFINE_VALUE_DESCRIPTION_NS(SelectExpression, SelectExpressionDescription);

SelectExpressionDescription::
SelectExpressionDescription()
{
    this->setTypeName("SqlSelectExpression");
    documentationUri = "/doc/builtin/sql/SelectExpression.md";
}

void
SelectExpressionDescription::
parseJsonTyped(SelectExpression * val,
               JsonParsingContext & context) const
{
    Utf8String s = context.expectStringUtf8();
    *val = std::move(SelectExpression::parse(s));
}

void
SelectExpressionDescription::
printJsonTyped(const SelectExpression * val,
               JsonPrintingContext & context) const
{
    if (val->clauses.empty())
        context.writeNull();
    else context.writeStringUtf8(val->surface);
}

/*****************************************************************************/
/* JOIN QUALIFICATION                                                        */
/*****************************************************************************/

DEFINE_ENUM_DESCRIPTION(JoinQualification);

JoinQualificationDescription::
JoinQualificationDescription()
{
    addValue("JOIN_INNER", JOIN_INNER, "Inner join");
    addValue("JOIN_LEFT", JOIN_LEFT, "Left join");
    addValue("JOIN_RIGHT", JOIN_RIGHT, "Right join");
    addValue("JOIN_FULL", JOIN_FULL, "Full join");
}

/*****************************************************************************/
/* TABLE EXPRESSION                                                          */
/*****************************************************************************/

TableExpression::
~TableExpression()
{
}

std::shared_ptr<TableExpression>
TableExpression::
parse(ML::Parse_Context & context, int currentPrecedence, bool allowUtf8)
{
    skip_whitespace(context);

    ML::Parse_Context::Hold_Token token(context);

    std::shared_ptr<TableExpression> result;

    auto expectCloseParenthesis = [&] ()
        {
            if (!context.match_literal(')')) {
                context.exception("Expected to find a ')' parsing a table "
                                  "expression.  This is normally because of "
                                  "not putting a sub-SELECT within '()' "
                                  "characters; eg transpose(select 1,2) should "
                                  "be transpose((select 1,2)) so that multiple "
                                  "arguments aren't ambiguous.");
            }
        };

    if (context.match_literal('(')) {

        skip_whitespace(context);
        if (peekKeyword(context, "SELECT"))
        {
            //sub-table
            auto statement = SelectStatement::parse(context, allowUtf8);
            skip_whitespace(context);

            expectCloseParenthesis();

            skip_whitespace(context);
            Utf8String asName;

            if (matchKeyword(context, "AS"))
            {
                expect_whitespace(context);
                asName = matchIdentifier(context, allowUtf8);
                if (asName.empty())
                    context.exception("Expected identifier after the subtable AS clause");
            }

            result.reset(new SelectSubtableExpression(statement, asName));
            result->surface = ML::trim(token.captured());
        }
        else
        {
            result = TableExpression::parse(context, currentPrecedence, allowUtf8);
            skip_whitespace(context);
            expectCloseParenthesis();
            result->surface = ML::trim(token.captured());
        }
    }
    
    // MLDB-1315.  Note that although this looks like a dataset function,
    // in actual fact it's argument is a normal row-valued expression.
    if (matchKeyword(context, "row_dataset")) {
        skip_whitespace(context);
        context.expect_literal('(');
        skip_whitespace(context);
        // Row expression, presented as a table
        auto statement = SqlExpression::parse(context, allowUtf8, 10 /* precedence */);
        skip_whitespace(context);
        expectCloseParenthesis();
        skip_whitespace(context);

        Utf8String asName;
        if (matchKeyword(context, "AS")) {
            expect_whitespace(context);
            asName = matchIdentifier(context, allowUtf8);
            if (asName.empty())
                context.exception("Expected identifier after the row_dataset(...) AS clause");
        }
        
        result = std::make_shared<RowTableExpression>(statement, asName);
        result->surface = ML::trim(token.captured());
    }

    if (!result) {
        std::shared_ptr<NamedDatasetExpression> expr;
        Utf8String identifier = matchIdentifier(context, allowUtf8);

        if (!identifier.empty()) {

            if (context.match_literal('('))
            {
                skip_whitespace(context);
                std::vector<std::shared_ptr<TableExpression>> args;
                std::shared_ptr<SqlExpression> options;
                if (!context.match_literal(')'))
                {
                    do
                    {
                        if(options) {
                            context.exception("options to table expression should "
                                              "be last argument");
                        }

                        skip_whitespace(context);

                        bool found = false;
                        {
                            ML::Parse_Context::Revert_Token token(context);
                            found = context.match_literal('{');
                        }

                        if(found) {
                            options = SqlExpression::parse(context, 10, true);
                        }
                        else {

                            auto subTable = TableExpression::parse(
                                    context, currentPrecedence, allowUtf8);

                            if (subTable)
                                args.push_back(subTable);

                            skip_whitespace(context);
                        }
                    } while (context.match_literal(','));
                }

                expectCloseParenthesis();

                expr.reset(new DatasetFunctionExpression(identifier, args, options));
            }
            else
            {
                expr.reset(new DatasetExpression(identifier, identifier));
            }

            Utf8String asName;

            if (matchKeyword(context, "AS ")) {
                asName = matchIdentifier(context, allowUtf8);
                if (asName.empty())
                    context.exception("Expected identifier after the AS clause");

                expr->setDatasetAlias(asName);
            }

            result = expr;
            result->surface = ML::trim(token.captured());
        }
    }

    if (!result)
        throw HttpReturnException(400, "Expected table expression");

    JoinQualification joinQualify = JOIN_INNER;
    
    while (matchJoinQualification(context, joinQualify)) {
        auto joinTable = TableExpression::parse(context, currentPrecedence, allowUtf8);
            
        std::shared_ptr<SqlExpression> condition;
            
        if (matchKeyword(context, "ON ")) {
            condition = SqlExpression::parse(context, 10 /* precedence */, allowUtf8);
        }
          
        result.reset(new JoinExpression(result, joinTable, condition, joinQualify));
        result->surface = ML::trim(token.captured());
            
        skip_whitespace(context);
    }

    result->surface = ML::trim(token.captured());
    
    return result;
}

std::shared_ptr<TableExpression>
TableExpression::
parse(const Utf8String & expression, const std::string & filename,
      int row, int col)
{
    ML::Parse_Context context(filename.empty() ? expression.rawData() : filename,
                              expression.rawData(),
                              expression.rawLength(), row, col);
    auto result = parse(context, 10 /* starting precedence */, true /* allowUtf8 */);
    skip_whitespace(context);
    context.expect_eof();
    //cerr << "result of " << expression << " is " << result->print() << endl;
    return result;
}

Utf8String
TableExpression::
getAs() const
{
    return Utf8String();
}

void
TableExpression::
printJson(JsonPrintingContext & context)
{
    if (surface.empty())
        throw HttpReturnException(400, "Attempt to write table expression with no surface and no printJson method",
                                  "expressionType", ML::type_name(*this),
                                  "expressionTree", print());
    else context.writeStringUtf8(surface);
}

struct TableExpressionDescription
    : public ValueDescriptionT<std::shared_ptr<TableExpression> > {

    TableExpressionDescription();
    virtual void parseJsonTyped(std::shared_ptr<TableExpression>  * val,
                                JsonParsingContext & context) const;
    
    virtual void printJsonTyped(const std::shared_ptr<TableExpression>  * val,
                                JsonPrintingContext & context) const;
};

struct InputDatasetDescription : public TableExpressionDescription
{
    InputDatasetDescription()
    {
        setTypeName("InputDatasetSpec");
        documentationUri = "/doc/builtin/procedures/InputDatasetSpec.md";
    }
};

std::shared_ptr<ValueDescriptionT<std::shared_ptr<TableExpression> > >
makeInputDatasetDescription()
{
    return std::make_shared<InputDatasetDescription>();
}


struct ConstTableExpressionDescription
    : public ValueDescriptionT<std::shared_ptr<const TableExpression> > {

    ConstTableExpressionDescription();

    virtual void parseJsonTyped(std::shared_ptr<const TableExpression>  * val,
                                JsonParsingContext & context) const;

    virtual void printJsonTyped(const std::shared_ptr<const TableExpression>  * val,
                                JsonPrintingContext & context) const;
};

DEFINE_VALUE_DESCRIPTION_NS(std::shared_ptr<TableExpression>,
                            TableExpressionDescription);
DEFINE_VALUE_DESCRIPTION_NS(std::shared_ptr<const TableExpression>,
                            ConstTableExpressionDescription);

TableExpressionDescription::
TableExpressionDescription()
{
    setTypeName("SqlFromExpression");
    documentationUri = "/doc/builtin/sql/FromExpression.md";
}

void
TableExpressionDescription::
parseJsonTyped(std::shared_ptr<TableExpression>  * val,
               JsonParsingContext & context) const
{
    if (context.isString())
        *val = TableExpression::parse(context.expectStringUtf8());
    else if (context.isObject()) {
        Json::Value v = context.expectJson();
        val->reset(new DatasetExpression(v, Utf8String()));
        (*val)->surface = v.toStringNoNewLine();
    }
}

void
TableExpressionDescription::
printJsonTyped(const std::shared_ptr<TableExpression>  * val,
               JsonPrintingContext & context) const
{
    if (!*val)
        context.writeNull();
    else (*val)->printJson(context);
}

ConstTableExpressionDescription::
ConstTableExpressionDescription()
{
    setTypeName("ConstSqlFromExpression");
    documentationUri = "/doc/builtin/sql/FromExpression.md";
}

void
ConstTableExpressionDescription::
parseJsonTyped(std::shared_ptr<const TableExpression>  * val,
               JsonParsingContext & context) const
{
    throw HttpReturnException(400, "ConstTableExpressionDescription::parseJsonTyped");
}

void
ConstTableExpressionDescription::
printJsonTyped(const std::shared_ptr<const TableExpression>  * val,
               JsonPrintingContext & context) const
{
    if (!*val)
        context.writeNull();
    else context.writeStringUtf8((*val)->surface);
}

/*****************************************************************************/
/* WHEN EXPRESSION                                                           */
/*****************************************************************************/

WhenExpression::
WhenExpression()
{
}

WhenExpression::
WhenExpression(std::shared_ptr<SqlExpression> when)
    : when(when)
{
    surface = when->surface;
}

WhenExpression
WhenExpression::
parse(const std::string & str)
{
    ML::Parse_Context context(str, str.c_str(), str.length());
    auto result = parse(context, false /* allowUtf8 */);
    context.expect_eof("Unexpected characters at end of when expression");
    return result;
}

WhenExpression
WhenExpression::
parse(const char * str)
{
    return parse(string(str));
}

WhenExpression
WhenExpression::
parse(const Utf8String & str)
{
    ML::Parse_Context context(str.rawData(), str.rawData(), str.rawLength());
    auto result = parse(context, true /* allowUtf8 */);
    context.expect_eof("Unexpected characters at end of when expression");
    return result;
}

WhenExpression
WhenExpression::
parse(ML::Parse_Context & context, bool allowUtf8) {
    auto result = SqlExpression::parse(context, 10,  allowUtf8);
    return WhenExpression(result);
}

static bool filterWhen(ExpressionValue & val,
                       const SqlRowScope & rowScope,
                       const BoundSqlExpression & boundWhen)
{
    auto passValue = [&] (Date timestamp)
        {
            auto tupleScope
                = SqlExpressionWhenScope
                ::getRowScope(rowScope, timestamp);

            return boundWhen(tupleScope, GET_LATEST).isTrue();
        };

    if (val.isEmbedding() || val.isAtom() || val.empty()) {
        // Don't deconstruct an embedding or an atom; either pass or not
        // based upon the timestamp (there is only a single timestamp)
        return passValue(val.getEffectiveTimestamp());
    }

    StructValue kept;
    kept.reserve(val.rowLength());

    // TODO: we should do two passes to first mark and then extract
    // destructively.  Performance enhancement for later.
    auto onColumn = [&] (const PathElement & columnName,
                         ExpressionValue val)
        {
            bool keepThisOne = filterWhen(val, rowScope, boundWhen);
            if (keepThisOne) {
                kept.emplace_back(std::move(columnName), std::move(val));
            }
            return true;
        };

    val.forEachColumn(onColumn);

    bool noTimestamp = kept.empty();
    val = std::move(kept);
    if (!noTimestamp)
        val.setEffectiveTimestamp(Date::notADate());

    return !val.empty();
}

BoundWhenExpression
WhenExpression::
bind(SqlBindingScope & scope) const
{
    // First, check for an always true or always false expression
    if (when->isConstant()) {
        if (when->constantValue().isTrue()) {
            // keep everything, filter is a no-op
            auto filterInPlace = [] (ExpressionValue & row,
                                     const SqlRowScope & rowScope)
                {
                };

            return { filterInPlace, this };
        }
        else {
            // remove everything; filter is a clear
            auto filterInPlace = [] (ExpressionValue & row,
                                     const SqlRowScope & rowScope)
                {
                    row = ExpressionValue::null(Date::notADate());
                };

            return { filterInPlace, this };
        }
    }

    // We need to bind the when in a special scope, that also knows about
    // the tuple we are filtering.
    SqlExpressionWhenScope & whenScope
        = static_cast<SqlExpressionWhenScope &>(scope);

    // Bind it in
    auto boundWhen = when->bind(whenScope);

    // Second, check for an expression that do not depend on tuples
    if (!whenScope.isTupleDependent) {
        // cerr << "not tuple dependent" << endl;
        auto filterInPlace = [=] (ExpressionValue & row,
                                  const SqlRowScope & rowScope)
            {
                auto tupleScope = SqlExpressionWhenScope
                    ::getRowScope(rowScope, Date());
                if (!boundWhen(tupleScope, GET_LATEST).isTrue()) {
                    StructValue vals;
                    row = std::move(vals);
                }
            };
        return { filterInPlace, this };
    }

    // Executing a when expression will filter the row by the expression,
    // applying it to each of the tuples
    std::function<void (ExpressionValue &, const SqlRowScope &)>
        filterInPlace = [=] (ExpressionValue & row,
                             const SqlRowScope & rowScope)
        {
            filterWhen(row, rowScope, boundWhen);
        };

    return { filterInPlace, this };
}

Utf8String
WhenExpression::
print() const
{
    return "when("
        + when->print()
        + ")";
}

std::shared_ptr<SqlExpression>
WhenExpression::
transform(const TransformArgs & transformArgs) const
{
    throw HttpReturnException(400, "WhenExpression::transform()");
}

std::vector<std::shared_ptr<SqlExpression> >
WhenExpression::
getChildren() const
{
    std::vector<std::shared_ptr<SqlExpression> > result;
    result.push_back(when);
    return result;
}

bool
WhenExpression::
operator == (const WhenExpression & other) const
{
    return surface == other.surface;
}

UnboundEntities
WhenExpression::
getUnbound() const
{
   return when->getUnbound();
}

struct WhenExpressionDescription
    : public ValueDescriptionT<WhenExpression> {

    WhenExpressionDescription();

    virtual void parseJsonTyped(WhenExpression * val,
                                JsonParsingContext & context) const;

    virtual void printJsonTyped(const WhenExpression * val,
                                JsonPrintingContext & context) const;
};

DEFINE_VALUE_DESCRIPTION_NS(WhenExpression, WhenExpressionDescription);

WhenExpressionDescription::
WhenExpressionDescription()
{
    setTypeName("SqlWhenExpression");
    documentationUri = "/doc/builtin/sql/WhenExpression.md";
}

void
WhenExpressionDescription::
parseJsonTyped(WhenExpression * val,
               JsonParsingContext & context) const
{
    *val = WhenExpression::parse(context.expectStringUtf8());
}

void
WhenExpressionDescription::
printJsonTyped(const WhenExpression * val,
               JsonPrintingContext & context) const
{
    context.writeStringUtf8(val->surface);
}


/******************************************************************************/
/* SELECT STATEMENT                                                           */
/******************************************************************************/

SelectStatement::
SelectStatement() :
    select(SelectExpression::STAR),
    when(WhenExpression::TRUE),
    where(SelectExpression::TRUE),
    having(SelectExpression::TRUE),
    rowName(SqlExpression::parse("rowPath()")),
    offset(0),
    limit(-1)
{
    //TODO - avoid duplication of default values
}

SelectStatement
SelectStatement::
parse(const Utf8String& body)
{
    return parse(body.rawString());
}

SelectStatement
SelectStatement::
parse(const std::string& body)
{
    ML::Parse_Context context(body, body.c_str(), body.length());

    const bool acceptUtf8 = true;

    SelectStatement stm = parse(context, acceptUtf8);

    context.expect_eof();

    return std::move(stm);
}

SelectStatement
SelectStatement::
parse(const char * body)
{
    return parse(string(body));
}

SelectStatement
SelectStatement::parse(ML::Parse_Context& context, bool acceptUtf8)
{
    ML::Parse_Context::Hold_Token token(context);

    SelectStatement statement;

    if (matchKeyword(context, "SELECT ")) {
        statement.select = SelectExpression::parse(context, acceptUtf8);
    }
    else {
        context.exception("Expected SELECT");
    }

    bool needDefaultRowName = false;
    if (matchKeyword(context, "NAMED ")) {
        statement.rowName = SqlExpression::parse(context, 10, acceptUtf8);
        skip_whitespace(context);
    }
    else {
        //default name is "rowPath()" if there is a dataset and "result" if there is none
        //we need to check if there is a FROM first.
        needDefaultRowName = true;
    }

    if (matchKeyword(context, "FROM ")) {
        statement.from = TableExpression::parse(context, 10, acceptUtf8);
        skip_whitespace(context);
        if (needDefaultRowName)
            statement.rowName = SqlExpression::parse("rowPath()");
    }
    else {
        statement.from = std::make_shared<NoTable>();
        if (needDefaultRowName)
            statement.rowName = SqlExpression::parse("'result'");
    }
    
    if (matchKeyword(context, "WHEN ")) {
        statement.when = WhenExpression(SqlExpression::parse(context, 10, acceptUtf8));
        skip_whitespace(context);
    }
    else {
        statement.when = WhenExpression::parse("true");
    }

    if (matchKeyword(context, "WHERE ")) {
        statement.where = SqlExpression::parse(context, 10, acceptUtf8);
        skip_whitespace(context);
    }
    else {
        statement.where = SqlExpression::parse("true");
    }

    if (matchKeyword(context, "GROUP BY ")) {
        statement.groupBy = TupleExpression::parse(context, acceptUtf8);
        skip_whitespace(context);
    }

    if (matchKeyword(context, "HAVING ")) {
        statement.having = SqlExpression::parse(context, 10, acceptUtf8);
        skip_whitespace(context);
    }
    else {
        statement.having = SqlExpression::parse("true");
    }

    if (matchKeyword(context, "ORDER BY ")) {
        statement.orderBy = OrderByExpression::parse(context, acceptUtf8);
        skip_whitespace(context);
    }

    if (matchKeyword(context, "LIMIT ")) {
        statement.limit = context.expect_unsigned_long_long();
        skip_whitespace(context);
    }
    else {
        statement.limit = -1;
    }

    if (matchKeyword(context, "OFFSET ")) {
        statement.offset = context.expect_unsigned_long_long();
        skip_whitespace(context);
    }
    else {
        statement.offset = 0;
    }

<<<<<<< HEAD
=======
    if (statement.select.distinctExpr.size() > 0) {
        if (statement.orderBy.clauses.size() < statement.select.distinctExpr.size())
            throw HttpReturnException(400, "DISTINCT ON expression cannot have more clauses than ORDER BY expression");

        for (size_t i = 0; i < statement.select.distinctExpr.size(); ++i) {
            if (statement.select.distinctExpr[i]->print() != statement.orderBy.clauses[i].first->print())
                throw HttpReturnException(400, "DISTINCT ON expression must match leftmost(s) ORDER BY clause(s)");
        }
    }

>>>>>>> 285ed39e
    statement.surface = ML::trim(token.captured());

    skip_whitespace(context);

    //cerr << jsonEncode(statement) << endl;
    return std::move(statement);
}

Utf8String
SelectStatement::
print() const
{
    return select.print() + 
        rowName->print() +
        from->print() +
        when.print() +
        where->print() +
        orderBy.print() +
        groupBy.print() +
        having->print();
}

UnboundEntities
SelectStatement::
getUnbound() const
{
    UnboundEntities result;

    result.merge(select.getUnbound());
    result.merge(from->getUnbound());
    result.merge(when.getUnbound());
    result.merge(where->getUnbound());
    result.merge(orderBy.getUnbound());
    result.merge(groupBy.getUnbound());
    result.merge(having->getUnbound());
    result.merge(rowName->getUnbound());

    return result;
}

DEFINE_STRUCTURE_DESCRIPTION(SelectStatement);


SelectStatementDescription::
SelectStatementDescription()
{
    addField("select",  &SelectStatement::select,  "SELECT clause");
    addField("named",   &SelectStatement::rowName, "NAMED clause");
    addField("from",    &SelectStatement::from,    "FROM clause");
    addField("when",    &SelectStatement::when,    "WHEN clause");
    addField("where",   &SelectStatement::where,   "WHERE clause");
    addField("orderBy", &SelectStatement::orderBy, "ORDER BY clause");
    addField("groupBy", &SelectStatement::groupBy, "GROUP BY clause");
    addField("having",  &SelectStatement::having,  "HAVING clause");
    addField("offset",  &SelectStatement::offset,  "OFFSET clause", (ssize_t)0);
    addField("limit",   &SelectStatement::limit,   "LIMIT clause", (ssize_t)-1);
}

struct InputQueryDescription
    : public ValueDescriptionT<InputQuery> {

    InputQueryDescription();

    virtual void parseJsonTyped(InputQuery * val,
                                JsonParsingContext & context) const;

    virtual void printJsonTyped(const InputQuery * val,
                                JsonPrintingContext & context) const;
};

void
InputQueryDescription::
parseJsonTyped(InputQuery * val,
               JsonParsingContext & context) const
{
    if (context.isString())
        val->stm = make_shared<SelectStatement>(SelectStatement::parse(context.expectStringUtf8()));
    else if (context.isObject()) {
        Json::Value v = context.expectJson();
        SelectStatement stm;
        SelectStatementDescription desc;
        desc.parseJson(&stm, context);
        val->stm = make_shared<SelectStatement>(std::move(stm));
        val->stm->surface = v.toStringNoNewLine();
    }
}
 
void
InputQueryDescription::
printJsonTyped(const InputQuery * val,
               JsonPrintingContext & context) const
{
    if (!val->stm)
        context.writeNull();
    else {
        SelectStatementDescription desc;
        desc.printJsonTyped(val->stm.get(), context);
    }
}

DEFINE_VALUE_DESCRIPTION_NS(InputQuery, InputQueryDescription);

InputQueryDescription::
InputQueryDescription()
{
    setTypeName("InputQuery");
    documentationUri = "/doc/builtin/procedures/InputQuery.md";
}

} // namespace MLDB
} // namespace Datacratic
<|MERGE_RESOLUTION|>--- conflicted
+++ resolved
@@ -3028,23 +3028,13 @@
 SelectExpression::
 parse(ML::Parse_Context & context, bool allowUtf8)
 {
-<<<<<<< HEAD
-    SelectExpression result
-        = SqlRowExpression::parseList(context, allowUtf8);
-    // concatenate all the surfaces with spaces
-    result.surface = std::accumulate(result.clauses.begin(), result.clauses.end(), Utf8String{},
-                                     [](const Utf8String & prefix,
-                                        std::shared_ptr<SqlRowExpression> & next) {
-                                         return prefix.empty() ? next->surface : prefix + ", " + next->surface;
-                                     });;
-=======
     ML::Parse_Context::Hold_Token token(context);
     std::vector<std::shared_ptr<SqlExpression>> distinctExpr;
 
     if (matchKeyword(context, "DISTINCT ON ")) {
         context.skip_whitespace();
         context.expect_literal('(');
-        do {       
+        do {
             auto expr = SqlExpression::parse(context, 10, allowUtf8);
             distinctExpr.push_back(expr);
             context.skip_whitespace();
@@ -3063,9 +3053,8 @@
 
     result.distinctExpr = std::move(distinctExpr);
 
-    result.surface = ML::trim(token.captured()); 
-
->>>>>>> 285ed39e
+    result.surface = ML::trim(token.captured());
+
     return result;
 }
 
@@ -3074,12 +3063,6 @@
 parse(const std::string & expr,
       const std::string & filename, int row, int col)
 {
-<<<<<<< HEAD
-    SelectExpression result
-        = SqlRowExpression::parseList(expr, filename, row, col);
-    result.surface = expr;
-    return result;
-=======
     ML::Parse_Context context(filename.empty() ? expr : filename,
                               expr.c_str(),
                               expr.length(), row, col);
@@ -3090,7 +3073,6 @@
     context.expect_eof();
 
     return select;
->>>>>>> 285ed39e
 }
 
 SelectExpression
@@ -4010,8 +3992,6 @@
         statement.offset = 0;
     }
 
-<<<<<<< HEAD
-=======
     if (statement.select.distinctExpr.size() > 0) {
         if (statement.orderBy.clauses.size() < statement.select.distinctExpr.size())
             throw HttpReturnException(400, "DISTINCT ON expression cannot have more clauses than ORDER BY expression");
@@ -4022,7 +4002,6 @@
         }
     }
 
->>>>>>> 285ed39e
     statement.surface = ML::trim(token.captured());
 
     skip_whitespace(context);
