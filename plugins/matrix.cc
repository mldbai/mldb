// This file is part of MLDB. Copyright 2015 Datacratic. All rights reserved.

/** matrix.cc
    Jeremy Barnes, 5 January 2015
    Copyright (c) 2015 Datacratic Inc.  All rights reserved.

*/

#include "matrix.h"
#include "mldb/types/basic_value_descriptions.h"
#include "mldb/base/parallel.h"
#include "mldb/arch/timers.h"
#include "mldb/server/analytics.h"
#include "mldb/sql/sql_expression.h"
#include "mldb/server/dataset_context.h"
#include "mldb/http/http_exception.h"
#include "mldb/jml/utils/less.h"
#include <mutex>

using namespace std;

<<<<<<< HEAD
namespace Datacratic {
=======


>>>>>>> eed76c2b
namespace MLDB {

namespace {
   std::unordered_map<ColumnName, ColumnStats>
   getColumnStats(const SelectExpression & select,
                  const Dataset & from,
                  const WhenExpression & when,
                  const SqlExpression & where,
                  const OrderByExpression & orderBy,
                  ssize_t offset,
                  ssize_t limit) {

       std::unordered_map<ColumnName, ColumnStats> stats;
       
       auto onRow = [&stats] (NamedRowValue & output_) {
           MatrixNamedRow output = output_.flattenDestructive();
           for (auto & col : output.columns) {
               auto columnName = get<0>(col);
               auto cellValue = get<1>(col);
               auto it = stats.find(columnName);
               if (it == stats.end()) {
                   auto & colStats = stats[columnName];
                   colStats.isNumeric_ = cellValue.isNumber();
               }
               auto & colStats = stats[columnName];
               colStats.isNumeric_ = colStats.isNumeric_ && cellValue.isNumber();
               colStats.rowCount_ +=1;
               // since there could be several values for a column in the same row 
               // this is more a value count than a row count!
               colStats.values[cellValue].rowCount_ += 1;
           }

           return true;
       };

       iterateDataset(select, from, "", when, where, {onRow, false /*processInParallel*/}, orderBy, offset, limit, nullptr);
       return stats;
   }
}

DEFINE_ENUM_DESCRIPTION(ColumnOperator);

ColumnOperatorDescription::
ColumnOperatorDescription()
{
    addValue("PRESENT", COL_PRESENT, "Boolean: Column is present");
    addValue("EQUAL", COL_EQUAL, "Boolean: Column is equal to value");
    addValue("VALUE", COL_VALUE, "Continuous: Extract value from column");
}

DEFINE_STRUCTURE_DESCRIPTION(ColumnSpec);

ColumnSpecDescription::
ColumnSpecDescription()
{
    addField("columnName", &ColumnSpec::columnName,
             "Name of column");
    addField("cellValue", &ColumnSpec::cellValue,
             "Value of cell");
    addField("op", &ColumnSpec::op,
             "Operator");
    addField("offset", &ColumnSpec::offset, "Offset to add to value");
    addField("scale", &ColumnSpec::scale, "Amount to scale value by");
}

ClassifiedColumns
classifyColumns(const SelectExpression & select_,
                const Dataset & dataset,
                const WhenExpression & when,
                const SqlExpression & where,
                const OrderByExpression & orderBy,
                ssize_t offset,
                ssize_t limit)
{
    // Get a list of the columns we want to use, by parsing the select
    // expression.  Note that only direct expression values will work.

    // Default is all columns
    SelectExpression select = select_;
    if (select.clauses.empty())
        select = SelectExpression::parse("*");

    SqlExpressionDatasetScope context(dataset, "");

    auto boundSelect = select.bind(context);

    std::vector<ColumnPath> selectedColumnsVec = boundSelect.info->allColumnNames();
    std::set<ColumnPath> selectedColumns(selectedColumnsVec.begin(),
                                         selectedColumnsVec.end());
    if (boundSelect.info->getSchemaCompletenessRecursive() == SCHEMA_OPEN)
        cerr << "WARNING: non-enumerated columns will not be used "
            "in correlation training" << endl;
    
    cerr << "selected " << selectedColumns.size() << " columns" << endl;
    
    // Classify the columns into two different types:

    std::vector<ContinuousColumnInfo> continuousColumns;
    std::vector<SparseColumnInfo> sparseColumns;

    std::unordered_map<ColumnName, ColumnStats> stats = 
        getColumnStats(select, dataset, when, where, orderBy, offset, limit);
 
    cerr << "stats size " << stats.size() << endl;

    size_t rowCount = dataset.getMatrixView()->getRowCount();

<<<<<<< HEAD
    for (auto & colStats : stats) {

        cerr << "column " << colStats.first << " has " << colStats.second.rowCount()
             << " values set" << " numeric = " << colStats.second.isNumeric()
             << " vals "
             << colStats.second.values.size() << endl;
=======
    auto onColumn = [&] (const ColumnPath & columnName,
                         const ColumnStats & stats)
        {
            // If it wasn't in our selected columns, we don't keep it
            if (!selectedColumns.count(columnName))
                return true;

            //cerr << "column " << columnName << " has " << stats.rowCount()
            //<< " values set" << " numeric = " << stats.isNumeric()
            //<< " dense " << stats.isDense() << " vals "
            //<< stats.values.size() << endl;
>>>>>>> eed76c2b
            
        bool isDense = colStats.second.rowCount() == rowCount;

        //TODO - what to do with the case where a row contains many values
        
        if (colStats.second.isNumeric() && isDense && colStats.second.values.size() > 1) {
            // Candidate for a dense continuous column
            continuousColumns.emplace_back(colStats.first, colStats.second.rowCount());
        }
        else if (colStats.second.isNumeric() && colStats.second.values.size() > 1) {
            // Candidate for a discrete, real valued column
            sparseColumns.emplace_back(colStats.first, CellValue(),
                                       colStats.second.rowCount(),
                                       true /* isContinuous */);
        }
        else {
            //cerr << "sparse column" << endl;
            // Either single or dual-valued, or always empty
            // Look through the values of this feature
            for (auto & v: colStats.second.values) {
                sparseColumns.emplace_back(colStats.first, v.first,
                                           v.second.rowCount(),
                                           false /* isContinuous */);
            }
        }
    }

    // Step 3: Select all of our basis columns for our SVD
    std::map<ColumnHash, ClassifiedColumns::ColumnIndexEntry> sparseIndex;

    std::sort(sparseColumns.begin(), sparseColumns.end(),
              [&] (const SparseColumnInfo & i1,
                   const SparseColumnInfo & i2)
              {
                  return i1.rowCount > i2.rowCount;
              });
    
    //size_t nColumns = std::min<size_t>(1000, sparseColumns.size());

    //cerr << "choosing the " << nColumns << " of " << sparseColumns.size()
    //     << " columns with at least " << sparseColumns[nColumns - 1].rowCount
    //     << " rows" << endl;

    for (unsigned i = 0;  i < sparseColumns.size();  ++i) {
        auto & entry = sparseIndex[sparseColumns[i].columnName];

        if (sparseColumns[i].op == COL_VALUE) {
            entry.continuousIndex = i;
        }
        else {
            entry.discreteIndex[sparseColumns[i].cellValue] = i;
        }
    }

    //cerr << "sparseIndex.size() = " << sparseIndex.size() << endl;

    ClassifiedColumns result;
    result.continuousColumns = std::move(continuousColumns);
    result.sparseColumns = std::move(sparseColumns);
    result.sparseIndex = std::move(sparseIndex);

    return result;
}

FeatureBuckets 
extractFeaturesFromRows(const SelectExpression & select,
                        const Dataset & dataset,
                        const WhenExpression & when,
                        std::shared_ptr<SqlExpression> where,
                        const OrderByExpression & orderBy, 
                        ssize_t offset,
                        ssize_t limit,
                        const ClassifiedColumns & columns)
{
    static const int numBuckets = 32;

    FeatureBuckets featureBuckets(numBuckets);
    std::mutex bucketMutexes[numBuckets];
    std::atomic<size_t> numExamples(0);

<<<<<<< HEAD
    ML::Timer timer;
=======

    auto select = SqlRowExpression::parseList("*");

    Timer timer;
>>>>>>> eed76c2b
    cerr << "extracting values" << endl;

    // Get an index of ColumnHash to dense value
    std::unordered_map<ColumnHash, int> continuousIndex;
    for (unsigned i = 0;  i < columns.continuousColumns.size();  ++i) {
        continuousIndex[columns.continuousColumns[i].columnName] = i;
    }

    Date modelTs[numBuckets];
    std::fill(modelTs, modelTs + numBuckets, Date::negativeInfinity());

    // Extract entire rows
    auto onRow = [&] (NamedRowValue & output_)
        {
            MatrixNamedRow output = output_.flattenDestructive();

            ExtractedRow row;
            row.continuous.resize(columns.continuousColumns.size(), 0.0);
            
            Date rowTs = Date::negativeInfinity();
            for (auto & c: output.columns) {
                ColumnHash columnHash = std::get<0>(c);
                const CellValue & cellValue = std::get<1>(c);
                Date ts = std::get<2>(c);
                rowTs.setMax(ts);
                auto it = continuousIndex.find(columnHash);
                if (it == continuousIndex.end())
                    row.sparse.emplace_back(columnHash, cellValue);
                else row.continuous[it->second] = cellValue.toDouble();
            }

            int bucket = output.rowHash.hash() % numBuckets;
            row.rowHash = output.rowHash;

            std::unique_lock<std::mutex> guard(bucketMutexes[bucket]);
            featureBuckets[bucket].emplace_back(std::move(row));

            ++numExamples;

            modelTs[bucket].setMax(rowTs);

            return true;
        };
    iterateDataset(select, dataset, "", when, *where, {onRow, true /*processInParallel*/}, orderBy, offset, limit, nullptr);

    cerr << "done extracting values in " << timer.elapsed() << endl;

    timer.restart();

    // Sort the feature buckets so it's reproducible
    auto sortBucket = [&] (int i)
        {
            auto & bucket = featureBuckets[i];
            std::sort(bucket.begin(), bucket.end(), 
                      [] (const ExtractedRow & r1,
                          const ExtractedRow & r2) -> bool
                          {
                              return ML::less_all(r1.rowHash, r2.rowHash,
                                                  ((const std::vector<float> &)r1.continuous),
                                                  ((const std::vector<float> &)r2.continuous),
                                                  r1.sparse, r2.sparse);
                          });
        };
    parallelMap(0, featureBuckets.size(), sortBucket);

    cerr << "done sorting buckets in " << timer.elapsed() << endl;
    
    featureBuckets.numExamples = numExamples;

    Date tsOut = Date::negativeInfinity();
    for (auto & ts: modelTs)
        tsOut.setMax(ts);
    featureBuckets.modelTs = tsOut;
    
    int n = 0;
    for (auto & b: featureBuckets) {
        b.startIndex = n;
        n += b.size();
        b.endIndex = n;
    }

    ExcAssertEqual(n, numExamples);

#if 0
    {
        static int n = 0;
        cerr << "saving buckets " << n << endl;
        filter_ostream stream(MLDB::format("buckets-%d.json", n++));
        stream << "numExamples = " << featureBuckets.numExamples << endl;
        for (unsigned i = 0;  i < featureBuckets.size();  ++i) {
            stream << "bucket " << i << endl;
            auto & b = featureBuckets[i];
            stream << b.startIndex << " " << b.endIndex << endl;
            for (unsigned j = 0;  j < b.size();  ++j) {
                auto & r = b[j];
                stream << r.continuous << " " << jsonEncode(r.sparse) << endl;
            }
        }
        cerr << "done saving buckets " << endl;
    }
#endif

    return featureBuckets;
}

ColumnIndexEntries
invertFeatures(const ClassifiedColumns & columns,
               const FeatureBuckets & featureBuckets)
{
    Timer timer;

    int numContinuousColumns = columns.continuousColumns.size();
    int numSparseColumns = columns.sparseColumns.size();

    ColumnIndexEntries result(columns, featureBuckets.numExamples);
    result.modelTs = columns.modelTs;

    // Index of examples for each discrete behaviour
    std::mutex discreteValuesLock;

    auto doBucket = [&] (int n)
        {
            // For each discrete column, a list of the indexes of this bucket
            // that contain the feature.
            std::vector<std::vector<int> > bucketDiscreteIndexes(numSparseColumns);
            std::vector<std::vector<std::pair<int, float> > > bucketSparseIndexes(numSparseColumns);
            
            int index = featureBuckets[n].startIndex;

            for (const ExtractedRow & entry: featureBuckets[n]) {
                //cerr << "continuous " << entry.continuous.size() << " sparse "
                //     << entry.sparse.size() << endl;

                for (unsigned i = 0;  i < entry.continuous.size();  ++i) {
                    result[i].continuousValues[index] = entry.continuous[i];
                }
                for (auto col_val: entry.sparse) {

                    int sparseColumnNum;
                    bool isContinuous;
                    
                    std::tie(sparseColumnNum, isContinuous)
                        = columns.getSparseIndexForColumnValue(col_val.first,
                                                               col_val.second);
                    
                    if (sparseColumnNum == -1)
                        continue;

                    if (isContinuous)
                        bucketSparseIndexes[sparseColumnNum]
                            .emplace_back(index, col_val.second.toDouble());
                    else 
                        bucketDiscreteIndexes[sparseColumnNum].push_back(index);
                }
                
                ++index;
            }
            
            ExcAssertEqual(index, featureBuckets[n].endIndex);

            std::unique_lock<std::mutex> guard(discreteValuesLock);

            for (unsigned i = 0;  i < numSparseColumns;  ++i) {
                
                //cerr << "column " << i << " discrete " << bucketDiscreteIndexes[i].size()
                //<< " sparse " << bucketSparseIndexes[i].size() << endl;

                if (bucketDiscreteIndexes[i].size() > 0) {
                    result[i + numContinuousColumns].discreteValues
                        .insert(bucketDiscreteIndexes[i].begin(),
                                bucketDiscreteIndexes[i].end());
                }
                else {
                    result[i + numContinuousColumns].sparseValues
                        .insert(result[i + numContinuousColumns].sparseValues.end(),
                                bucketSparseIndexes[i].begin(),
                                bucketSparseIndexes[i].end());
                }
            }
        };
    
    parallelMap(0, featureBuckets.size(), doBucket);

    cerr << "done indexes and correlations" << endl;
    cerr << timer.elapsed() << endl;

    auto sortIndex = [&] (int i)
        {
            result[i].normalize();
        };

    parallelMap(0, result.size(), sortIndex);
    
    cerr << "done feature matrix inversion" << endl;
    cerr << timer.elapsed() << endl;

    return result;
}

ColumnCorrelations
calculateCorrelations(const ColumnIndexEntries & columnIndex,
                      int numBasisVectors)
{
    // Create a dense basis for a SVD
    // This is A^2, so has essentially cross-correlations between the most common features
    // This has entries as follows:
    // - for two dense features: dot product between unit variance, zero mean versions
    // - for one dense and one sparse: sum of unit variance, zero mean versions of the dense
    //   where the sparse is active
    // - for two sparse: hamming distance
    //

    Timer timer;

    int numColumns = std::min<int>(numBasisVectors, columnIndex.size());

    cerr << "calculating dense correlation matrix between " << numColumns
         << " basis vectors" << endl;
    
    ColumnCorrelations result(columnIndex.begin(), columnIndex.begin() + numColumns);
    result.modelTs = columnIndex.modelTs;

    vector<pair<int, int> > featurePairs;
    for (unsigned i = 0;  i < numColumns;  ++i) {
        result.correlations[i][i] = 1.0;
        for (unsigned j = 0;  j <= i;  ++j) {
            featurePairs.emplace_back(i, j);
        }
    }

    cerr << "processing " << featurePairs.size() << " correlations" << endl;

    auto doCorrelation = [&] (int n)
        {
            int i = featurePairs[n].first;
            int j = featurePairs[n].second;

            result.correlations[i][j]
                = result.correlations[j][i] 
                = columnIndex[i].correlation(columnIndex[j]);

#if 0
            static std::mutex mutex;
            std::unique_lock<std::mutex> guard(mutex);
            cerr << "i = " << i << " j = " << j << " n = " << n << endl;
            cerr << "correlation of " << columnIndex[i].getName()
            << " and " << columnIndex[j].getName()
            << " is " << result.correlations[i][j] << endl;
#endif
        };
    
    parallelMap(0, featurePairs.size(), doCorrelation);

    cerr << timer.elapsed() << endl;

#if 0
    for (unsigned i = 0;  i < numColumns;  ++i) {
        cerr << "correlation between " << columnIndex[0].getName() << " and "
             << columnIndex[i].getName() << " is " << result.correlations[0][i]
             << endl;
    }
#endif

    cerr << "done processing correlations" << endl;

    return result;
}

} // namespace MLDB
<|MERGE_RESOLUTION|>--- conflicted
+++ resolved
@@ -19,16 +19,10 @@
 
 using namespace std;
 
-<<<<<<< HEAD
-namespace Datacratic {
-=======
-
-
->>>>>>> eed76c2b
 namespace MLDB {
 
 namespace {
-   std::unordered_map<ColumnName, ColumnStats>
+   std::unordered_map<ColumnPath, ColumnStats>
    getColumnStats(const SelectExpression & select,
                   const Dataset & from,
                   const WhenExpression & when,
@@ -37,19 +31,19 @@
                   ssize_t offset,
                   ssize_t limit) {
 
-       std::unordered_map<ColumnName, ColumnStats> stats;
+       std::unordered_map<ColumnPath, ColumnStats> stats;
        
        auto onRow = [&stats] (NamedRowValue & output_) {
            MatrixNamedRow output = output_.flattenDestructive();
            for (auto & col : output.columns) {
-               auto columnName = get<0>(col);
+               auto columnPath = get<0>(col);
                auto cellValue = get<1>(col);
-               auto it = stats.find(columnName);
+               auto it = stats.find(columnPath);
                if (it == stats.end()) {
-                   auto & colStats = stats[columnName];
+                   auto & colStats = stats[columnPath];
                    colStats.isNumeric_ = cellValue.isNumber();
                }
-               auto & colStats = stats[columnName];
+               auto & colStats = stats[columnPath];
                colStats.isNumeric_ = colStats.isNumeric_ && cellValue.isNumber();
                colStats.rowCount_ +=1;
                // since there could be several values for a column in the same row 
@@ -125,33 +119,24 @@
     std::vector<ContinuousColumnInfo> continuousColumns;
     std::vector<SparseColumnInfo> sparseColumns;
 
-    std::unordered_map<ColumnName, ColumnStats> stats = 
+    std::unordered_map<ColumnPath, ColumnStats> stats = 
         getColumnStats(select, dataset, when, where, orderBy, offset, limit);
  
     cerr << "stats size " << stats.size() << endl;
 
     size_t rowCount = dataset.getMatrixView()->getRowCount();
 
-<<<<<<< HEAD
+
     for (auto & colStats : stats) {
+
+        // If it wasn't in our selected columns, we don't keep it       
+        if (!selectedColumns.count(colStats.first))  
+            continue;
 
         cerr << "column " << colStats.first << " has " << colStats.second.rowCount()
              << " values set" << " numeric = " << colStats.second.isNumeric()
              << " vals "
              << colStats.second.values.size() << endl;
-=======
-    auto onColumn = [&] (const ColumnPath & columnName,
-                         const ColumnStats & stats)
-        {
-            // If it wasn't in our selected columns, we don't keep it
-            if (!selectedColumns.count(columnName))
-                return true;
-
-            //cerr << "column " << columnName << " has " << stats.rowCount()
-            //<< " values set" << " numeric = " << stats.isNumeric()
-            //<< " dense " << stats.isDense() << " vals "
-            //<< stats.values.size() << endl;
->>>>>>> eed76c2b
             
         bool isDense = colStats.second.rowCount() == rowCount;
 
@@ -232,14 +217,8 @@
     std::mutex bucketMutexes[numBuckets];
     std::atomic<size_t> numExamples(0);
 
-<<<<<<< HEAD
-    ML::Timer timer;
-=======
-
-    auto select = SqlRowExpression::parseList("*");
-
     Timer timer;
->>>>>>> eed76c2b
+
     cerr << "extracting values" << endl;
 
     // Get an index of ColumnHash to dense value
@@ -283,7 +262,8 @@
 
             return true;
         };
-    iterateDataset(select, dataset, "", when, *where, {onRow, true /*processInParallel*/}, orderBy, offset, limit, nullptr);
+    iterateDataset(select, dataset, "", when, *where, 
+                   {onRow, true /*processInParallel*/}, orderBy, offset, limit, nullptr);
 
     cerr << "done extracting values in " << timer.elapsed() << endl;
 
