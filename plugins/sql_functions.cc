--- conflicted
+++ resolved
@@ -125,49 +125,7 @@
                 return std::make_shared<AnyValueInfo>();
             };
 
-<<<<<<< HEAD
         pipeline = getMldbRoot(function->server)->statement(*config.query.stm, getParamInfo);
-=======
-        bool hasGroupBy = !config.query.stm->groupBy.empty();
-        std::vector< std::shared_ptr<SqlExpression> > aggregators = config.query.stm->select.findAggregators(hasGroupBy);
-
-        if (!hasGroupBy && !aggregators.empty()) {
-            //if we have no group by but aggregators, make a universal group
-            config.query.stm->groupBy.clauses.emplace_back(SqlExpression::parse("1"));
-            hasGroupBy = true;
-        }
-
-        if (hasGroupBy) {
-
-            // Create our pipeline
-            pipeline
-                = getMldbRoot(function->server)
-                ->params(getParamInfo)
-                ->from(config.query.stm->from, config.query.stm->when,
-                       SelectExpression::STAR, config.query.stm->where)
-                ->where(config.query.stm->where)
-                ->select(config.query.stm->groupBy)
-                ->sort(config.query.stm->groupBy)
-                ->partition(config.query.stm->groupBy.clauses.size())
-                ->where(config.query.stm->having)
-                ->select(config.query.stm->orderBy)
-                ->sort(config.query.stm->orderBy)
-                ->select(config.query.stm->select);
-        }
-        else {
-
-            // Create our pipeline
-            pipeline
-                = getMldbRoot(function->server)
-                ->params(getParamInfo)
-                ->from(config.query.stm->from, config.query.stm->when,
-                       SelectExpression::STAR, config.query.stm->where)
-                ->where(config.query.stm->where)
-                ->select(config.query.stm->orderBy)
-                ->sort(config.query.stm->orderBy)
-                ->select(config.query.stm->select);
-        }
->>>>>>> 46b03039
 
         std::vector<KnownColumn> inputColumns;
         inputColumns.reserve(inputParams.size());
