/** classifier.cc
    Jeremy Barnes, 16 December 2014
    Copyright (c) 2014 Datacratic Inc.  All rights reserved.

    This file is part of MLDB. Copyright 2015 Datacratic. All rights reserved.

    Integration of JML machine learning library to train classifiers.
*/

#include "classifier.h"
#include "mldb/ml/jml/classifier.h"
#include "dataset_feature_space.h"
#include "mldb/server/mldb_server.h"
#include "mldb/core/dataset.h"
#include "mldb/server/bound_queries.h"
#include "mldb/sql/sql_expression.h"
#include "mldb/jml/stats/distribution.h"
#include "mldb/jml/utils/guard.h"
#include "mldb/base/parallel.h"
#include "mldb/jml/utils/pair_utils.h"
#include "mldb/arch/timers.h"
#include "mldb/arch/simd_vector.h"
#include "mldb/jml/utils/vector_utils.h"
#include "mldb/types/basic_value_descriptions.h"
#include "mldb/types/set_description.h"
#include "mldb/ml/value_descriptions.h"
#include "mldb/plugins/sql_config_validator.h"
#include "mldb/plugins/sql_expression_extractors.h"
#include "mldb/vfs/fs_utils.h"
#include "mldb/vfs/filter_streams.h"
#include "mldb/ml/jml/training_data.h"
#include "mldb/ml/jml/training_index.h"
#include "mldb/ml/jml/classifier_generator.h"
#include "mldb/ml/jml/registry.h"
#include "mldb/jml/utils/map_reduce.h"
#include "mldb/jml/utils/string_functions.h"
#include "mldb/server/analytics.h"
#include "mldb/server/per_thread_accumulator.h"
#include "mldb/server/parallel_merge_sort.h"
#include "mldb/ml/jml/feature_info.h"
#include "ml/value_descriptions.h"
#include "mldb/types/any_impl.h"
#include "mldb/rest/in_process_rest_connection.h"
#include "mldb/server/static_content_macro.h"


using namespace std;
using namespace ML;

namespace Datacratic {
namespace MLDB {

DEFINE_ENUM_DESCRIPTION(ClassifierMode);

ClassifierModeDescription::
ClassifierModeDescription()
{
    addValue("regression",  CM_REGRESSION, "Regression mode (predicting values)");
    addValue("boolean",     CM_BOOLEAN, "Boolean mode (predicting P(true))");
    addValue("categorical", CM_CATEGORICAL, "Categorical mode (predicting P(category))");
}


DEFINE_STRUCTURE_DESCRIPTION(ClassifierConfig);

ClassifierConfigDescription::
ClassifierConfigDescription()
{
    addField("trainingData", &ClassifierConfig::trainingData,
             "Specification of the data for input to the classifier procedure. "
             "The select expression must contain these two sub-expressions: one row expression "
             "to identify the features on which to train and one scalar expression "
             "to identify the label.  The type of the label expression must match "
             "that of the classifier mode: a boolean (0 or 1) for `boolean` mode; "
             "a real for regression mode, and any combination of numbers and strings "
             "for `categorical` mode.  Labels with a null value will have their row skipped. "
             "The select expression can contain an optional weigth expression.  The weight "
             "allows the relative importance of examples to be set.  It must "
             "be a real number.  If the expression is not specified each example will have "
             "a weight of one.  Rows with a null weight will cause a training error. "
             "The select statement does not support groupby and having clauses. "
             "Also, unlike most select expressions, this one can only select whole columns, "
             "not expressions involving columns. So X will work, but not X + 1. "
             "If you need derived values in the select expression, create a dataset with "
             "the derived columns as a previous step and run the classifier over that dataset instead.");
    addField("algorithm", &ClassifierConfig::algorithm,
             "Algorithm to use to train classifier with.  This must point to "
             "an entry in the configuration or configurationFile parameters");
    addField("configuration", &ClassifierConfig::configuration,
             "Configuration object to use for the classifier.  Each one has "
             "its own parameters.  If none is passed, then the configuration "
             "will be loaded from the ConfigurationFile parameter",
             Json::Value());
    addField("configurationFile", &ClassifierConfig::configurationFile,
             "File to load configuration from.  This is a JSON file containing "
             "only objects, strings and numbers.  If the configuration object is "
             "non-empty, then that will be used preferentially.",
             string("/opt/bin/classifiers.json"));
    addField("equalizationFactor", &ClassifierConfig::equalizationFactor,
             "Amount to adjust weights so that all classes have an equal "
             "total weight.  A value of 0 will not equalize weights "
             "at all.  A value of 1 will ensure that the total weight for "
             "both positive and negative examples is exactly identical. "
             "A number between will choose a balanced tradeoff.  Typically 0.5 (default) "
             "is a good number to use for unbalanced probabilities",
             0.5);
    addField("mode", &ClassifierConfig::mode,
             "Mode of classifier.  Controls how the label is interpreted and "
             "what is the output of the classifier.", CM_BOOLEAN);
    addField("modelFileUrl", &ClassifierConfig::modelFileUrl,
             "URL where the model file (with extension '.cls') should be saved. "
             "This file can be loaded by the ![](%%doclink classifier function). "
             "This parameter is optional unless the `functionName` parameter is used.");
    addField("functionName", &ClassifierConfig::functionName,
             "If specified, an instance of the ![](%%doclink classifier function) of this name will be created using "
             "the trained model. Note that to use this parameter, the `modelFileUrl` must "
             "also be provided.");
    addParent<ProcedureConfig>();

    onPostValidate = validate<ClassifierConfig,
                              InputQuery,
                              NoGroupByHaving,
                              PlainColumnSelect,
                              MustContainFrom,
                              FeaturesLabelSelect>(&ClassifierConfig::trainingData, "classifier");
}

/*****************************************************************************/
/* CLASSIFIER PROCEDURE                                                       */
/*****************************************************************************/

ClassifierProcedure::
ClassifierProcedure(MldbServer * owner,
            PolyConfig config,
            const std::function<bool (const Json::Value &)> & onProgress)
    : Procedure(owner)
{
    this->procedureConfig = config.params.convert<ClassifierConfig>();
}

Any
ClassifierProcedure::
getStatus() const
{
    return Any();
}

RunOutput
ClassifierProcedure::
run(const ProcedureRunConfig & run,
      const std::function<bool (const Json::Value &)> & onProgress) const
{
    // 1.  Construct an applyFunctionToProcedure object

    // 2.  Extend with our training function

    // 3.  Apply everything to construct the dataset

    // 4.  Apply the dataset


    ClassifierConfig runProcConf =
        applyRunConfOverProcConf(procedureConfig, run);

    // this includes being empty
    if(!runProcConf.modelFileUrl.valid()) {
        throw ML::Exception("modelFileUrl is not valid");
    }

    // 1.  Get the input dataset
    SqlExpressionMldbContext context(server);

    auto boundDataset = runProcConf.trainingData.stm->from->bind(context);

    std::shared_ptr<ML::Mutable_Categorical_Info> categorical;

    ML::Mutable_Feature_Info labelInfo;

    switch (runProcConf.mode) {
    case CM_REGRESSION:
        labelInfo = ML::Mutable_Feature_Info(ML::REAL);
        break;
    case CM_BOOLEAN:
        labelInfo = ML::Mutable_Feature_Info(ML::BOOLEAN);
        break;
    case CM_CATEGORICAL:
        categorical = std::make_shared<ML::Mutable_Categorical_Info>();
        labelInfo = ML::Feature_Info(categorical);
        break;
    default:
        throw HttpReturnException(400, "Unknown classifier mode");
    }

    labelInfo.set_biased(true);

    auto extractWithinExpression = [](std::shared_ptr<SqlExpression> expr)
        -> std::shared_ptr<SqlRowExpression>
        {
            auto withinExpression = std::dynamic_pointer_cast<const SelectWithinExpression>(expr);
            if (withinExpression)
                return withinExpression->select;

            return nullptr;
        };

    auto label = extractNamedSubSelect("label", runProcConf.trainingData.stm->select)->expression;
    auto features = extractNamedSubSelect("features", runProcConf.trainingData.stm->select)->expression;
    auto weightSubSelect = extractNamedSubSelect("weight", runProcConf.trainingData.stm->select);
    shared_ptr<SqlExpression> weight = weightSubSelect ? weightSubSelect->expression : SqlExpression::ONE;
    shared_ptr<SqlRowExpression> subSelect = extractWithinExpression(features);

    if (!label || !subSelect)
        throw HttpReturnException(400, "trainingData must return a 'features' row and a 'label'");

    SelectExpression select({subSelect});

    std::set<ColumnName> knownInputColumns;
    {
        // Find only those variables used
        SqlExpressionDatasetContext context(boundDataset);

        auto selectBound = select.bind(context);

        for (auto & c : selectBound.info->getKnownColumns()) {
            knownInputColumns.insert(c.columnName);
        }
    }

    DEBUG_MSG(logger) << "knownInputColumns are " << jsonEncode(knownInputColumns);

    ML::Timer timer;

    // TODO: it's not the feature space itself, but indeed the output of
    // the select expression that's important...
    auto featureSpace = std::make_shared<DatasetFeatureSpace>
        (boundDataset.dataset, labelInfo, knownInputColumns);

    INFO_MSG(logger) << "initialized feature space in " << timer.elapsed();

    // We want to calculate the label and weight of each row as well
    // as the select expression
    std::vector<std::shared_ptr<SqlExpression> > extra
        = { label, weight };

    struct Fv {
        Fv()
        {
        }

        Fv(RowName rowName,
           ML::Mutable_Feature_Set featureSet)
            : rowName(std::move(rowName)),
              featureSet(std::move(featureSet))
        {
        }

        RowName rowName;
        ML::Mutable_Feature_Set featureSet;

        float label() const
        {
            ExcAssertEqual(featureSet.at(0).first, labelFeature);
            return featureSet.at(0).second;
        }

        float weight() const
        {
            ExcAssertEqual(featureSet.at(1).first, weightFeature);
            return featureSet.at(1).second;
        }

        void setLabel(float label)
        {
            ExcAssertEqual(featureSet.at(0).first, labelFeature);
            featureSet.at(0).second = label;
        }

        bool operator < (const Fv & other) const
        {
            return rowName < other.rowName
               || (rowName == other.rowName
                   && std::lexicographical_compare(featureSet.begin(),
                                                   featureSet.end(),
                                                   other.featureSet.begin(),
                                                   other.featureSet.end()));
        }
    };

    // Build it
    struct ThreadAccum {
        std::vector<Fv> fvs;

        // These are for categorical variables only.  Since we need to create a
        // stable label ordering to enable determinism in model training,
        // but we don't know the label alphabet ahead of time, we accumulate the
        // labels here as well as an alphabet, and then when merging together
        // we re-map them onto their final values.
        std::map<std::string, int> categoricalLabels;
        std::vector<std::string> categoricalLabelList;
        std::map<int, int> labelMapping;

        void sort()
        {
            if (!labelMapping.empty()) {
                for (auto & fv: fvs) {
                    // Modify the explicit label field
                    float label = fv.label();
                    ExcAssert(labelMapping.count(label));
                    fv.setLabel(labelMapping[label]);
                }
                labelMapping.clear();
            }

            std::sort(fvs.begin(), fvs.end());
        }

        static void merge(ThreadAccum & t1, ThreadAccum & t2)
        {
            size_t split = t1.fvs.size();

            t1.fvs.insert(t1.fvs.end(),
                          std::make_move_iterator(t2.fvs.begin()),
                          std::make_move_iterator(t2.fvs.end()));
            t2.fvs.clear();

            std::inplace_merge(t1.fvs.begin(),
                               t1.fvs.begin() + split,
                               t1.fvs.end());
        }
    };

    std::atomic<int> numRows(0);

    PerThreadAccumulator<ThreadAccum> accum;


    auto processor = [&] (NamedRowValue & row_,
                           const std::vector<ExpressionValue> & extraVals)
        {
            MatrixNamedRow row = row_.flattenDestructive();
            CellValue label = extraVals.at(0).getAtom();
            if (label.empty())
                return true;

            ThreadAccum & thr = accum.get();

            float encodedLabel;
            switch (runProcConf.mode) {
            case CM_REGRESSION:
                encodedLabel = label.toDouble();
                break;
            case CM_BOOLEAN:
                encodedLabel = label.isTrue();
                break;
            case CM_CATEGORICAL: {
                // Get a list of categorical labels, for this thread.  Later
                // we map them to the overall list of labels.
                std::string labelStr = jsonEncodeStr(label);
                auto it = thr.categoricalLabels.find(labelStr);
                if (it == thr.categoricalLabels.end()) {
                    encodedLabel = thr.categoricalLabelList.size();
                    thr.categoricalLabelList.push_back(labelStr);
                    thr.categoricalLabels.emplace(labelStr, encodedLabel);
                }
                else {
                    encodedLabel = it->second;
                }

                break;
            }
            default:
                throw HttpReturnException(400, "Unknown classifier mode");
            }

            float weight = extraVals.at(1).toDouble();

            DEBUG_MSG(logger) << "label = " << label << " weight = " << weight;
            DEBUG_MSG(logger) << "row.columns.size() = " << row.columns.size();

            DEBUG_MSG(logger) << "got row " << jsonEncode(row);
            ++numRows;

            std::vector<std::pair<ML::Feature, float> > features
            = { { labelFeature, encodedLabel }, { weightFeature, weight } };

            unordered_set<Coord> unique_known_features;
            for (auto & c: row.columns) {
                featureSpace->encodeFeature(std::get<0>(c), std::get<1>(c), features);

                if(unique_known_features.count(std::get<0>(c)) != 0) {
                    throw ML::Exception("Training dataset cannot have duplicated column '" +
                        std::get<0>(c).toString() + "' for row '"+row.rowName.toString()+"'");
                }
                unique_known_features.insert(std::get<0>(c));
            }

            thr.fvs.emplace_back(row.rowName, std::move(features));
            return true;
        };

    // If no order by or limit, the order doesn't matter
    if (runProcConf.trainingData.stm->limit == -1 && runProcConf.trainingData.stm->offset == 0)
        runProcConf.trainingData.stm->orderBy.clauses.clear();

    timer.restart();

    BoundSelectQuery(select, *boundDataset.dataset,
                     boundDataset.asName, runProcConf.trainingData.stm->when,
                     *runProcConf.trainingData.stm->where,
<<<<<<< HEAD
                     runProcConf.trainingData.stm->orderBy, extra,
                     false /* implicit order by row hash */)
        .execute(aggregator,
                 runProcConf.trainingData.stm->offset,
                 runProcConf.trainingData.stm->limit,
=======
                     runProcConf.trainingData.stm->orderBy, extra)
        .execute({processor,true/*processInParallel*/}, 
                 runProcConf.trainingData.stm->offset, 
                 runProcConf.trainingData.stm->limit, 
>>>>>>> 914155f8
                 nullptr /* progress */);

    INFO_MSG(logger) << "extracted feature vectors in " << timer.elapsed();

    // If we're categorical, we need to sort out the labels over all
    // of the threads.

    std::map<std::string, int> labelMapping;

    if (runProcConf.mode == CM_CATEGORICAL) {

        std::set<std::string> allLabels;

        auto onThread = [&] (ThreadAccum * acc)
            {
                allLabels.insert(acc->categoricalLabelList.begin(),
                                 acc->categoricalLabelList.end());
            };

        accum.forEach(onThread);

        // Now, initialize a mapping for each thread
        for (auto & labelStr: allLabels) {
            int encodedLabel = categorical->parse_or_add(labelStr);
            labelMapping[labelStr] = encodedLabel;
        }

        auto onThread2 = [&] (ThreadAccum * acc)
            {
                for (auto & labelStr: acc->categoricalLabelList) {
                    acc->labelMapping[acc->categoricalLabels[labelStr] ]
                        = labelMapping[labelStr];
                }
            };

        accum.forEach(onThread2);
    }

    // Now merge them together in parallel

    std::vector<Fv> fvs;

    timer.restart();

    parallelMergeSortRecursive(accum.threads, 0, accum.threads.size(),
                               [] (const std::shared_ptr<ThreadAccum> & t)
                               {
                                   t->sort();
                               },
                               [] (const std::shared_ptr<ThreadAccum> & t1,
                                   const std::shared_ptr<ThreadAccum> & t2)
                               {
                                   ThreadAccum::merge(*t1, *t2);
                               },
                               [] (const std::shared_ptr<ThreadAccum> & t)
                               {
                                   return t->fvs.size();
                               },
                               10000 /* thread threshold */);

    INFO_MSG(logger) << "merged feature vectors in " << timer.elapsed();

    if (!accum.threads.empty()) {
        fvs = std::move(accum.threads[0]->fvs);
    }

    ExcAssertEqual(fvs.size(), numRows);

    int nx = numRows;

    if (nx == 0 && boundDataset.dataset->getMatrixView()->getRowHashes(0, 1).empty()) {
        throw HttpReturnException(400, "Error training classifier: "
                                  "No feature vectors were produced as dataset was empty",
                                  "datasetConfig", boundDataset.dataset->config_,
                                  "datasetName", boundDataset.dataset->config_->id,
                                  "datasetStatus", boundDataset.dataset->getStatus());
    }

    if (nx == 0) {
        throw HttpReturnException(400, "Error training classifier: "
                                  "No feature vectors were produced as all rows were filtered by "
                                    "WHEN, WHERE, OFFSET or LIMIT, or all labels were NULL (or "
                                    "label column doesn't exist)",
                                  "datasetConfig", boundDataset.dataset->config_,
                                  "datasetName", boundDataset.dataset->config_->id,
                                  "datasetStatus", boundDataset.dataset->getStatus(),
                                  "whenClause", runProcConf.trainingData.stm->when,
                                  "whereClause", runProcConf.trainingData.stm->where,
                                  "offsetClause", runProcConf.trainingData.stm->offset,
                                  "limitClause", runProcConf.trainingData.stm->limit);
    }

    timer.restart();

    ML::Training_Data trainingSet(featureSpace);

    ML::distribution<float> labelWeights[2];
    labelWeights[0].resize(nx);
    labelWeights[1].resize(nx);

    ML::distribution<float> exampleWeights(nx);

    for (unsigned i = 0;  i < nx;  ++i) {
        float label  = fvs[i].label();
        float weight = fvs[i].weight();

        if (weight < 0)
            throw HttpReturnException(400, "classifier example weight cannot be negative");
        if (!isfinite(weight))
            throw HttpReturnException(400, "classifier example weights must be finite");

        trainingSet.add_example(std::make_shared<ML::Mutable_Feature_Set>(std::move(fvs[i].featureSet)));

        labelWeights[0][i] = weight * !label;
        labelWeights[1][i] = weight * label;
        exampleWeights[i]  = weight;
    }

    ExcAssertEqual(nx, trainingSet.example_count());

    INFO_MSG(logger) << "added feature vectors in " << timer.elapsed();

    timer.restart();
    trainingSet.preindex(labelFeature);

    INFO_MSG(logger) << "indexed training data in " << timer.elapsed();

    // ...
    //trainingSet.dump("training_set.txt.gz");

    // Find all features
    std::vector<ML::Feature> allFeatures = trainingSet.index().all_features();

    INFO_MSG(logger) << "Training with " << allFeatures.size() << " features";

    std::vector<ML::Feature> trainingFeatures;

    for (unsigned i = 0;  i < allFeatures.size();  ++i) {
        DEBUG_MSG(logger) << "allFeatures[i] = " << allFeatures[i];

        string featureName = featureSpace->print(allFeatures[i]);
        DEBUG_MSG(logger) << "featureName = " << featureName;

        if (allFeatures[i] == labelFeature)
            continue;
        if (allFeatures[i] == weightFeature)
            continue;

#if 0
        if (boost::regex_match(featureName, excludeFeatures)
            || featureName == "LABEL") {
            INFO_MSG(logger) << "excluding feature " << featureName << " from training";
            continue;
        }
#endif
        trainingFeatures.push_back(allFeatures[i]);
    }

    ML::Configuration classifierConfig;

    if (!runProcConf.configuration.isNull()) {
        classifierConfig = jsonDecode<ML::Configuration>(runProcConf.configuration);
    }
    else {
        filter_istream stream(runProcConf.configurationFile.size() > 0 ?
                                  runProcConf.configurationFile :
                                  "/opt/bin/classifiers.json");
        classifierConfig = jsonDecodeStream<ML::Configuration>(stream);
    }

    timer.restart();

    std::shared_ptr<ML::Classifier_Generator> trainer
        = ML::get_trainer(runProcConf.algorithm,
                          classifierConfig);

    trainer->init(featureSpace, labelFeature);

    int randomSeed = 1;

    double equalizationFactor = runProcConf.equalizationFactor;

    ML::Thread_Context threadContext;
    threadContext.seed(randomSeed);

    ML::distribution<float> weights;
    if(runProcConf.mode == CM_REGRESSION) {
        weights = exampleWeights;
    }
    else {
        double factorTrue  = pow(labelWeights[1].total(), -equalizationFactor);
        double factorFalse = pow(labelWeights[0].total(), -equalizationFactor);

        INFO_MSG(logger) << "factorTrue = " << factorTrue;
        INFO_MSG(logger) << "factorFalse = " << factorFalse;

        weights = exampleWeights
            * (factorTrue  * labelWeights[true]
            + factorFalse * labelWeights[false]);

        weights.normalize();
    }

    DEBUG_MSG(logger) << "training classifier";
    ML::Classifier classifier(trainer->generate(threadContext, trainingSet, weights,
                                                trainingFeatures));
    DEBUG_MSG(logger) << "done training classifier";

    INFO_MSG(logger) << "trained classifier in " << timer.elapsed();

    bool saved = true;
    try {
        Datacratic::makeUriDirectory(runProcConf.modelFileUrl.toString());
        classifier.save(runProcConf.modelFileUrl.toString());
    }
    catch (const std::exception & exc) {
        saved = false;
        INFO_MSG(logger) << "Error saving classifier: " << exc.what();
    }


    if(saved && !runProcConf.functionName.empty()) {
        PolyConfig clsFuncPC;
        clsFuncPC.type = "classifier";
        clsFuncPC.id = runProcConf.functionName;
        clsFuncPC.params = ClassifyFunctionConfig(runProcConf.modelFileUrl);

        InProcessRestConnection connection;
        RestRequest request("PUT", "/v1/functions/" + runProcConf.functionName.rawString(),
                RestParams(), jsonEncode(clsFuncPC).toString());
        server->handleRequest(connection, request);
    }

    DEBUG_MSG(logger) << "done saving classifier";

    //trainingSet.dump("training_set.txt.gz");

    return RunOutput();
}


/*****************************************************************************/
/* CLASSIFIER FUNCTION                                                          */
/*****************************************************************************/

DEFINE_STRUCTURE_DESCRIPTION(ClassifyFunctionConfig);

ClassifyFunctionConfigDescription::
ClassifyFunctionConfigDescription()
{
    addField("modelFileUrl", &ClassifyFunctionConfig::modelFileUrl,
             "URL of the model file (with extension '.cls') to load. "
             "This file is created by the ![](%%doclink classifier.train procedure).");
}

struct ClassifyFunction::Itl {
    ML::Classifier classifier;
    std::shared_ptr<const DatasetFeatureSpace> featureSpace;
    ML::Feature_Info labelInfo;
    ClassifierMode mode;
};

ClassifyFunction::
ClassifyFunction(MldbServer * owner,
               PolyConfig config,
               const std::function<bool (const Json::Value &)> & onProgress)
    : Function(owner)
{
    functionConfig = config.params.convert<ClassifyFunctionConfig>();

    itl.reset(new Itl());

    itl->classifier.load(functionConfig.modelFileUrl.toString());

    itl->featureSpace = itl->classifier.feature_space<DatasetFeatureSpace>();

    ML::Feature_Info labelInfo = itl->featureSpace->info(labelFeature);

    itl->labelInfo = labelInfo;

    isRegression = itl->classifier.label_count() == 1;
}

ClassifyFunction::
ClassifyFunction(MldbServer * owner,
                 std::shared_ptr<ML::Classifier_Impl> classifier,
                 const std::string & labelFeatureName)
    : Function(owner)
{
    itl.reset(new Itl());

    itl->classifier = classifier;

    //itl->featureSpace = itl->classifier.feature_space<DatasetFeatureSpace>();

    //int index = itl->featureSpace->feature_index(labelFeatureName);
    //
    //ML::Feature_Info labelInfo = itl->featureSpace->info(ML::Feature(index, 0, 0));

    //itl->labelInfo = labelInfo;
}

ClassifyFunction::
~ClassifyFunction()
{
}

Any
ClassifyFunction::
getStatus() const
{
    Json::Value result;
    result["summary"] = itl->classifier.impl->summary();
    result["mode"] = jsonEncode(itl->mode);
    return result;
}

Any
ClassifyFunction::
getDetails() const
{
    Json::Value result;
    result["model"] = jsonEncode(itl->classifier.impl);
    return result;
}

std::tuple<std::vector<float>, std::shared_ptr<ML::Mutable_Feature_Set>, Date>
ClassifyFunction::
getFeatureSet(const FunctionContext & context, bool attemptDense) const
{
    auto row = context.get<RowValue>("features");

    Date ts = Date::negativeInfinity();

    bool multiValue = false;
    if (attemptDense) {
        std::vector<float> denseFeatures(itl->featureSpace->columnInfo.size(),
                                         std::numeric_limits<float>::quiet_NaN());
        for (auto & r: row) {
            ColumnName columnName(std::get<0>(r));
            ColumnHash columnHash(columnName);

            auto it = itl->featureSpace->columnInfo.find(columnHash);
            if (it == itl->featureSpace->columnInfo.end())
                continue;

            CellValue value = std::get<1>(r);
            ts.setMax(std::get<2>(r));

            // TODO: if more than one value, we need to fall back
            if (!isnanf(denseFeatures[it->second.index])) {
                multiValue = true;
                break;
            }

            denseFeatures[it->second.index]
                = itl->featureSpace->encodeFeatureValue(columnHash, value);
        }
        if (!multiValue)
            return std::make_tuple( std::move(denseFeatures), nullptr, ts );
    }


    std::vector<std::pair<ML::Feature, float> > features;

    for (auto & r: row) {
        ColumnName columnName(std::get<0>(r));
        ColumnHash columnHash(columnName);

        auto it = itl->featureSpace->columnInfo.find(columnHash);
        if (it == itl->featureSpace->columnInfo.end())
            continue;

        CellValue value = std::get<1>(r);
        ts.setMax(std::get<2>(r));

        itl->featureSpace->encodeFeature(columnHash, value, features);
    }

    std::sort(features.begin(), features.end());

    auto fset = std::make_shared<ML::Mutable_Feature_Set>(features.begin(), features.end());
    fset->locked = true;

    return std::make_tuple( vector<float>(), std::move(fset), ts );
}

struct ClassifyFunctionApplier: public FunctionApplier {
    ClassifyFunctionApplier(const Function * owner)
        : FunctionApplier(owner)
    {
        info = owner->getFunctionInfo();
    }

    ML::Optimization_Info optInfo;
};

std::unique_ptr<FunctionApplier>
ClassifyFunction::
bind(SqlBindingScope & outerContext,
     const FunctionValues & input) const
{
    // Assume there is one of each features
    vector<ML::Feature> features(itl->featureSpace->columnInfo.size());

    for (auto & col: itl->featureSpace->columnInfo)
        features[col.second.index] = itl->featureSpace->getFeature(col.first);

    std::unique_ptr<ClassifyFunctionApplier> result
        (new ClassifyFunctionApplier(this));
    result->optInfo = itl->classifier.impl->optimize(features);

    return std::move(result);
}

FunctionOutput
ClassifyFunction::
apply(const FunctionApplier & applier_,
      const FunctionContext & context) const
{
    auto & applier = (ClassifyFunctionApplier &)applier_;

    FunctionOutput result;

    int labelCount = itl->classifier.label_count();

    std::vector<float> dense;
    std::shared_ptr<ML::Mutable_Feature_Set> fset;
    Date ts;

    std::tie(dense, fset, ts) = getFeatureSet(context, true /* try to optimize */);

    auto cat = itl->labelInfo.categorical();
    if (!dense.empty()) {
        if (cat) {
            auto scores = itl->classifier.impl->predict(dense, applier.optInfo);
            ExcAssertEqual(scores.size(), labelCount);

            vector<tuple<Coord, ExpressionValue> > row;
            for (unsigned i = 0;  i < labelCount;  ++i) {
                row.emplace_back(RowName(cat->print(i)),
                                 ExpressionValue(scores[i], ts));
            }

            result.set("scores", row);
        }
        else if (itl->labelInfo.type() == ML::REAL) {
            ExcAssertEqual(labelCount, 1);
            float score = itl->classifier.impl->predict(0, dense, applier.optInfo);
            result.set("score", ExpressionValue(score, ts));
        }
        else {
            ExcAssertEqual(labelCount, 2);
            float score = itl->classifier.impl->predict(1, dense, applier.optInfo);
            result.set("score", ExpressionValue(score, ts));
        }
    }
    else {
        if(!fset) {
            throw ML::Exception("Feature_Set is null! Are you giving only null features to "
                "the classifier function?");
        }

        if (cat) {
            auto scores = itl->classifier.predict(*fset);
            ExcAssertEqual(scores.size(), labelCount);

            vector<tuple<Coord, ExpressionValue> > row;

            for (unsigned i = 0;  i < labelCount;  ++i) {
                row.emplace_back(RowName(cat->print(i)),
                                 ExpressionValue(scores[i], ts));
            }

            result.set("scores", row);
        }
        else if (itl->labelInfo.type() == ML::REAL) {
            ExcAssertEqual(labelCount, 1);
            float score = itl->classifier.predict(0, *fset);
            result.set("score", ExpressionValue(score, ts));
        }
        else {
            ExcAssertEqual(labelCount, 2);
            float score = itl->classifier.predict(1, *fset);
            result.set("score", ExpressionValue(score, ts));
        }
    }

    return result;
}

FunctionInfo
ClassifyFunction::
getFunctionInfo() const
{
    FunctionInfo result;

    std::vector<KnownColumn> inputColumns;

    // Input is cell values
    for (auto & col: itl->featureSpace->columnInfo) {

        ColumnSparsity sparsity = col.second.info.optional()
            ? COLUMN_IS_SPARSE : COLUMN_IS_DENSE;

        DEBUG_MSG(logger) << "column " << col.second.columnName << " info " << col.second.info;

        // Be specific about what type we're looking for.  This will allow
        // us to be more leniant when encoding for input.
        switch (col.second.info.type()) {
        case ML::BOOLEAN:
            inputColumns.emplace_back(col.second.columnName,
                                      std::make_shared<BooleanValueInfo>(),
                                      sparsity);
            break;

        case ML::REAL:
            inputColumns.emplace_back(col.second.columnName,
                                      std::make_shared<Float32ValueInfo>(),
                                      sparsity);
            break;

        case ML::CATEGORICAL:
        case ML::STRING:
            inputColumns.emplace_back(col.second.columnName,
                                      std::make_shared<StringValueInfo>(),
                                      sparsity);
            break;

        default:
            throw HttpReturnException(400, "unknown value info");
        }
    }

    std::sort(inputColumns.begin(), inputColumns.end(),
              [] (const KnownColumn & c1, const KnownColumn & c2)
              {
                  return c1.columnName < c2.columnName;
              });

    result.input.addRowValue("features", inputColumns, SCHEMA_CLOSED);

    auto cat = itl->labelInfo.categorical();

    if (cat) {
        int labelCount = itl->classifier.label_count();

        std::vector<KnownColumn> scoreColumns;

        for (unsigned i = 0;  i < labelCount;  ++i) {
            scoreColumns.emplace_back(ColumnName(cat->print(i)),
                                      std::make_shared<Float32ValueInfo>(),
                                      COLUMN_IS_DENSE);
        }

#if 0 // disabled because we want them in the same order produced by the output
        std::sort(scoreColumns.begin(), scoreColumns.end(),
              [] (const KnownColumn & c1, const KnownColumn & c2)
              {
                  return c1.columnName < c2.columnName;
              });
#endif

        result.output.addRowValue("scores", scoreColumns, SCHEMA_CLOSED);
    }
    else {
        result.output.addNumericValue("score");
    }
    return result;
}


/*****************************************************************************/
/* EXPLAIN FUNCTION                                                             */
/*****************************************************************************/

ExplainFunction::
ExplainFunction(MldbServer * owner,
             PolyConfig config,
             const std::function<bool (const Json::Value &)> & onProgress)
    : ClassifyFunction(owner, config, onProgress)
{
}

ExplainFunction::
~ExplainFunction()
{
}

FunctionOutput
ExplainFunction::
apply(const FunctionApplier & applier,
      const FunctionContext & context) const
{
    FunctionOutput result;

    std::vector<float> dense;
    std::shared_ptr<ML::Mutable_Feature_Set> fset;
    Date ts;

    std::tie(dense, fset, ts) = getFeatureSet(context, false /* attempt to optimize */);

    ML::Explanation expl
        = itl->classifier.impl
        ->explain(*fset, itl->featureSpace->encodeLabel(context.get<CellValue>("label"),
                                                        isRegression));

    result.set("bias", ExpressionValue(expl.bias, ts));

    RowValue output;

    Date effectiveDate = ts;

    for(auto iter=expl.feature_weights.begin(); iter!=expl.feature_weights.end(); iter++) {
        output.emplace_back(ColumnName(itl->featureSpace->print(iter->first)),
                            iter->second,
                            effectiveDate);
    }

    result.set("explanation", output);

    return result;
}

FunctionInfo
ExplainFunction::
getFunctionInfo() const
{
    FunctionInfo result;

    result.input.addAtomValue("label");
    result.input.addRowValue("features");
    result.output.addRowValue("explanation");
    result.output.addNumericValue("bias");

    return result;
}

/** Documentation macro for JML classifiers. */
void jmlclassifierMacro(MacroContext & context,
                        const std::string & macroName,
                        const Utf8String & args)
{
    string classifierType = args.rawString();

    try {
        std::shared_ptr<ML::Classifier_Generator> generator
            = ML::Registry<ML::Classifier_Generator>::singleton().create(classifierType);


        context.writeHtml("<table><tr><th>Parameter</th><th>Range</th>"
                          "<th>Default</th><th>Description</th></tr>");
        for (auto & o: generator->options())
            context.writeHtml(ML::format(
                                         "<tr><td>%s</td><td>%s</td><td>%s</td><td>%s</td></tr>",
                                         o.name.c_str(), o.range.c_str(), o.value.c_str(), o.doc.c_str()
                                         ));

        context.writeHtml("</table>");

    } catch (const std::exception & exc) {
        context.writeHtml("unregistered JML type '" + classifierType + "' :" + exc.what());
    }

    return;
}

namespace {

auto regJmlClassifier = RegisterMacro("jmlclassifier", jmlclassifierMacro);

static RegisterProcedureType<ClassifierProcedure, ClassifierConfig>
regClassifier(builtinPackage(),
              "classifier.train",
              "Train a supervised classifier",
              "procedures/Classifier.md.html");

static RegisterFunctionType<ClassifyFunction, ClassifyFunctionConfig>
regClassifyFunction(builtinPackage(),
                    "classifier",
                    "Apply a trained classifier to new data",
                    "functions/ClassifierApply.md.html");

static RegisterFunctionType<ExplainFunction, ClassifyFunctionConfig>
regExplainFunction(builtinPackage(),
                   "classifier.explain",
                   "Explain the output of a classifier",
                   "functions/ClassifierExplain.md.html");

} // file scope

} // namespace MLDB
} // namespace Datacratic<|MERGE_RESOLUTION|>--- conflicted
+++ resolved
@@ -407,18 +407,10 @@
     BoundSelectQuery(select, *boundDataset.dataset,
                      boundDataset.asName, runProcConf.trainingData.stm->when,
                      *runProcConf.trainingData.stm->where,
-<<<<<<< HEAD
-                     runProcConf.trainingData.stm->orderBy, extra,
-                     false /* implicit order by row hash */)
-        .execute(aggregator,
+                     runProcConf.trainingData.stm->orderBy, extra)
+        .execute({processor,true/*processInParallel*/},
                  runProcConf.trainingData.stm->offset,
                  runProcConf.trainingData.stm->limit,
-=======
-                     runProcConf.trainingData.stm->orderBy, extra)
-        .execute({processor,true/*processInParallel*/}, 
-                 runProcConf.trainingData.stm->offset, 
-                 runProcConf.trainingData.stm->limit, 
->>>>>>> 914155f8
                  nullptr /* progress */);
 
     INFO_MSG(logger) << "extracted feature vectors in " << timer.elapsed();
