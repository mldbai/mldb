// This file is part of MLDB. Copyright 2015 Datacratic. All rights reserved.

/** js_common.cc
    Jeremy Barnes, 12 June 2015
    Copyright (c) 2015 Datacratic Inc.  All rights reserved.

*/

#include "js_common.h"
#include "js_utils.h"
#include "mldb/sql/cell_value.h"
#include "mldb/sql/expression_value.h"
#include "mldb/types/basic_value_descriptions.h"
#include "mldb_js.h"
#include "mldb/ext/v8-cross-build-output/include/libplatform/libplatform.h"
#include "mldb/base/thread_pool.h"
#include <boost/algorithm/string.hpp>
#include <boost/regex.hpp>
#include <boost/filesystem.hpp>
#include <thread>
#include <queue>
#include <condition_variable>


using namespace std;
using namespace v8;


namespace Datacratic {
namespace MLDB {

Logging::Category mldbJsCategory("javascript");

/**
 * V8 Platform abstraction layer.
 *
 * The embedder has to provide an implementation of this interface before
 * initializing the rest of V8.
 */
struct V8MldbPlatform: public v8::Platform {
    V8MldbPlatform(MldbServer * server)
        : start(std::chrono::steady_clock::now()),
          shutdown(false),
          foregroundMessageLoop(std::bind(&V8MldbPlatform::runForegroundLoop,
                                          this))
    {
    }

    ~V8MldbPlatform()
    {
        shutdown = true;
        foregroundLoopCondition.notify_all();
        std::unique_lock<std::mutex> guard(mutex);
        foregroundMessageLoop.join();

        // Delete outstanding tasks (don't run them)
        while (!queue.empty()) {
            auto entry = queue.top();
            Task * task = std::get<2>(entry);
            delete task;
            queue.pop();
        };
    }

    std::chrono::time_point<std::chrono::steady_clock> start;
    MldbServer * server;

    /**
     * Gets the number of threads that are used to execute background tasks. Is
     * used to estimate the number of tasks a work package should be split into.
     * A return value of 0 means that there are no background threads available.
     * Note that a value of 0 won't prohibit V8 from posting tasks using
     * |CallOnBackgroundThread|.
     */
    virtual size_t NumberOfAvailableBackgroundThreads() override
    {
        return ThreadPool::instance().numThreads();
    }

    /**
     * Schedules a task to be invoked on a background thread. |expected_runtime|
     * indicates that the task will run a long time. The Platform implementation
     * takes ownership of |task|. There is no guarantee about order of execution
     * of tasks wrt order of scheduling, nor is there a guarantee about the
     * thread the task will be run on.
     */
    virtual void CallOnBackgroundThread(Task* task,
                                        ExpectedRuntime expected_runtime) override
    {
        std::shared_ptr<Task> taskPtr(task);
        auto lambda = [=] ()
            {
                taskPtr->Run();
            };

        if (expected_runtime == Platform::kShortRunningTask) {
            ThreadPool::instance().add(lambda);
        }
        else {
            std::thread(lambda).detach();
        }
    }

    /**
     * Schedules a task to be invoked on a foreground thread wrt a specific
     * |isolate|. Tasks posted for the same isolate should be execute in order of
     * scheduling. The definition of "foreground" is opaque to V8.
     */
    virtual void CallOnForegroundThread(Isolate* isolate, Task* task) override
    {
        CallDelayedOnForegroundThread(isolate, task, 0.0);
    }

    /**
     * Schedules a task to be invoked on a foreground thread wrt a specific
     * |isolate| after the given number of seconds |delay_in_seconds|.
     * Tasks posted for the same isolate should be execute in order of
     * scheduling. The definition of "foreground" is opaque to V8.
     */
    virtual void CallDelayedOnForegroundThread(Isolate* isolate, Task* task,
                                               double delay_in_seconds) override
    {
        auto deadline = std::chrono::steady_clock::now()
            + std::chrono::nanoseconds((long long)delay_in_seconds * 1000000000);
        std::unique_lock<std::mutex> guard(mutex);
        queue.emplace(deadline, isolate, task);
        if (queue.empty() || deadline < std::get<0>(queue.top())) {
            foregroundLoopCondition.notify_one();
        }
    }

    /**
     * Monotonically increasing time in seconds from an arbitrary fixed point in
     * the past. This function is expected to return at least
     * millisecond-precision values. For this reason,
     * it is recommended that the fixed point be no further in the past than
     * the epoch.
     **/
    virtual double MonotonicallyIncreasingTime() override
    {
        std::chrono::duration<double> diff
            = std::chrono::steady_clock::now() - start;
        return diff.count();
    }

    /**
     * Called by TRACE_EVENT* macros, don't call this directly.
     * The name parameter is a category group for example:
     * TRACE_EVENT0("v8,parse", "V8.Parse")
     * The pointer returned points to a value with zero or more of the bits
     * defined in CategoryGroupEnabledFlags.
     **/
    virtual const uint8_t* GetCategoryGroupEnabled(const char* name) override
    {
        static uint8_t no = 0;
        return &no;
    }

    /**
     * Gets the category group name of the given category_enabled_flag pointer.
     * Usually used while serliazing TRACE_EVENTs.
     **/
    virtual const char*
    GetCategoryGroupName(const uint8_t* category_enabled_flag) override
    {
        static const char dummy[] = "dummy";
        return dummy;
    }

    /**
     * Adds a trace event to the platform tracing system. This function call is
     * usually the result of a TRACE_* macro from trace_event_common.h when
     * tracing and the category of the particular trace are enabled. It is not
     * advisable to call this function on its own; it is really only meant to be
     * used by the trace macros. The returned handle can be used by
     * UpdateTraceEventDuration to update the duration of COMPLETE events.
     */
    virtual uint64_t
    AddTraceEvent(char phase,
                  const uint8_t* category_enabled_flag,
                  const char* name,
                  const char* scope,
                  uint64_t id, uint64_t bind_id,
                  int32_t num_args, const char** arg_names,
                  const uint8_t* arg_types, const uint64_t* arg_values,
                  unsigned int flags) override
    {
        // TODO: hook into MLDB logging framework
        return 0;
    }

    /**
     * Sets the duration field of a COMPLETE trace event. It must be called with
     * the handle returned from AddTraceEvent().
     **/
    virtual void
    UpdateTraceEventDuration(const uint8_t* category_enabled_flag,
                             const char* name, uint64_t handle) override
    {
    }

    void runForegroundLoop()
    {
        std::unique_lock<std::mutex> guard(mutex);

        while (!shutdown.load()) {
            if (queue.empty()) {
                foregroundLoopCondition.wait(guard);
            }
            else {
                TimePoint nextWakeup = std::get<0>(queue.top());
                foregroundLoopCondition.wait_until(guard, nextWakeup);
            }

            if (shutdown.load())
                return;

            while (!queue.empty()
                   && (std::chrono::steady_clock::now()
                       < std::get<0>(queue.top()))) {
                auto entry = queue.top();
                queue.pop();
                guard.unlock();
                Task * task = std::get<2>(entry);
                task->Run();
                delete task;
                guard.lock();
            }
        };
    }

    std::mutex mutex;
    std::atomic<bool> shutdown;
    std::condition_variable foregroundLoopCondition;

    typedef std::chrono::time_point<std::chrono::steady_clock> TimePoint;
    typedef std::tuple<TimePoint, v8::Isolate *, Task*> DelayedEntry;
    std::priority_queue<DelayedEntry, std::vector<DelayedEntry>,
                        std::greater<DelayedEntry> >
        queue;
    //tracing::TracingController* tracing_controller_;

    std::thread foregroundMessageLoop;
};

void
JsIsolate::
init(bool forThisThreadOnly)
{
    Isolate::CreateParams create_params;
    create_params.array_buffer_allocator =
        v8::ArrayBuffer::Allocator::NewDefaultAllocator();

    this->isolate = v8::Isolate::New(create_params);


    this->isolate->Enter();
    v8::V8::SetCaptureStackTraceForUncaughtExceptions(true, 50 /* frame limit */,
                                                      v8::StackTrace::kDetailed);
    this->isolate->Exit();

    if (forThisThreadOnly) {
        // Lock this isolate to our thread for ever
        locker.reset(new v8::Locker(this->isolate));

        // We have a stack of currently entered isolates, and what we
        // want to put this one on the bottom of the stack
        //
        // This allows, when v8 has exited the last one, for our thread
        // specific isolate to stay entered, so that there is no cost to
        // enter it for a function that's called on a worker thread.
        //
        // current isolate
        // next oldest
        // next oldest
        // oldest
        // <ours should go here>
        // ---------
        // 
        // To do so, we need to pop them all off momentarily, push ours,
        // and push all the old ones back again.

        // Pop them all off momentarily
        std::vector<v8::Isolate *> oldIsolates;
        oldIsolates.reserve(128);
        while (v8::Isolate::GetCurrent()) {
            oldIsolates.push_back(v8::Isolate::GetCurrent());
            v8::Isolate::GetCurrent()->Exit();
        }

        // Push ours on
        this->isolate->Enter();

        // Push the others back on top
        while (!oldIsolates.empty()) {
            oldIsolates.back()->Enter();
            oldIsolates.pop_back();
        }
    }
}

V8Init::
V8Init(MldbServer * server)
{
    static std::atomic<bool> alreadyDone(false);
    if (alreadyDone)
        return;

    static std::mutex mutex;
    std::unique_lock<std::mutex> guard(mutex);

    if (alreadyDone)
        return;

    const char * v8_argv[] = {
        "--lazy", "false"
        ,"--always_opt", "true"
    };
    int v8_argc = sizeof(v8_argv) / sizeof(const char *);

    v8::V8::SetFlagsFromCommandLine(&v8_argc, (char **)&v8_argv, false);

    // TODO: linuxisms...
    char exePath[PATH_MAX];
    ssize_t pathLen = readlink("/proc/self/exe", exePath, PATH_MAX);
    if (pathLen == -1)
        throw HttpReturnException
            (400, "Couldn't path to the MLDB executable; "
             "is the /proc filesystem mounted?  ("
             + string(strerror(errno)) + ")");
    boost::filesystem::path path(exePath, exePath + pathLen);
    auto libPath = path.parent_path().parent_path() / "lib" / "libv8.so";

    v8::V8::InitializeExternalStartupData(libPath.c_str());
    v8::V8::InitializePlatform(new V8MldbPlatform(server));
    v8::V8::Initialize();

    alreadyDone = true;
}

CellValue from_js(const JS::JSValue & value, CellValue *)
{
    if (value->IsNull() || value->IsUndefined())
        return CellValue();
    else if (value->IsNumber())
        return CellValue(value->NumberValue());
    else if (value->IsDate())
        return CellValue(Date::fromSecondsSinceEpoch(value->NumberValue() / 1000.0));
    else if (value->IsObject()) {
        v8::Isolate* isolate = v8::Isolate::GetCurrent();
        // Look if it's already a CellValue
        JsPluginContext * cxt = JsContextScope::current();
        if (cxt->CellValue.Get(isolate)->HasInstance(value)) {
            return CellValueJS::getShared(value);
        }
        else {
            // Try to go through JSON
            Json::Value val = JS::fromJS(value);
            return jsonDecode<CellValue>(val);
        }
    }
    else return CellValue(utf8str(value));
}

void to_js(JS::JSValue & value, const CellValue & val)
{
    v8::Isolate* isolate = v8::Isolate::GetCurrent();
    if (val.empty())
        value = v8::Null(isolate);
    else if (val.isExactDouble())
        to_js(value, val.toDouble());
    else if (val.isUtf8String())
        to_js(value, val.toUtf8String());
    else if (val.isTimestamp()) {
        to_js(value, val.toTimestamp());
    }
    else if (val.isString()) {
        to_js(value, val.toString());
    }
    else {
        // Get our context so we can return a proper object
        JsPluginContext * cxt = JsContextScope::current();
        value = CellValueJS::create(val, cxt);
    }
}

PathElement from_js(const JS::JSValue & value, PathElement *)
{
    if (value->IsNull() || value->IsUndefined())
        return PathElement();
    return JS::from_js(value, (Utf8String *)0);
}

PathElement from_js_ref(const JS::JSValue & value, PathElement *)
{
    if (value->IsNull() || value->IsUndefined())
        return PathElement();
    return JS::from_js(value, (Utf8String *)0);
}

void to_js(JS::JSValue & value, const PathElement & val)
{
<<<<<<< HEAD
    if (val.null())
        value = v8::Null();
=======
    v8::Isolate* isolate = v8::Isolate::GetCurrent();
    if (val.empty())
        value = v8::Null(isolate);
>>>>>>> 196273de
    return to_js(value, val.toUtf8String());
}

Path from_js(const JS::JSValue & value, Path *)
{
    if (value->IsNull() || value->IsUndefined())
        return Path();
    if (value->IsArray()) {
        auto vals = JS::from_js(value, (std::vector<PathElement> *)0);
        return Path(vals.data(), vals.size());
    }
    return jsonDecode<Path>(JS::from_js(value, (Json::Value *)0));
}

Path from_js_ref(const JS::JSValue & value, Path *)
{
    return from_js(value, (Path *)0);
}

void to_js(JS::JSValue & value, const Path & val)
{
    v8::Isolate* isolate = v8::Isolate::GetCurrent();
    if (val.empty())
        value = v8::Null(isolate);
    return to_js(value, vector<PathElement>(val.begin(), val.end()));
}

void to_js(JS::JSValue & value, const ExpressionValue & val)
{
    to_js(value, val.getAtom());
}

ExpressionValue from_js(const JS::JSValue & value, ExpressionValue *)
{
    // NOTE: we currently pretend that CellValue and ExpressionValue
    // are the same thing; they are not.  We will eventually need to
    // allow proper JS access to full-blown ExpressionValue objects,
    // backed with a JS object.

    CellValue val = from_js(value, (CellValue *)0);
    return ExpressionValue(val, Date::notADate());
}

ScriptStackFrame
parseV8StackFrame(const std::string & v8StackFrameMessage)
{
    ScriptStackFrame result;

    static boost::regex format1("[ ]*at (.*) \\((.*):([0-9]+):([0-9]+)\\)");
    static boost::regex format2("[ ]*at (.*):([0-9]+):([0-9]+)");

    boost::smatch what;
    if (boost::regex_match(v8StackFrameMessage, what, format1)) {
        ExcAssertEqual(what.size(), 5);
        result.functionName = what[1];
        result.scriptUri = what[2];
        result.lineNumber = std::stoi(what[3]);
        result.columnStart = std::stoi(what[4]);
    }
    else if (boost::regex_match(v8StackFrameMessage, what, format2)) {
        ExcAssertEqual(what.size(), 4);
        result.scriptUri = what[1];
        result.lineNumber = std::stoi(what[2]);
        result.columnStart = std::stoi(what[3]);
    }
    else {
        result.functionName = v8StackFrameMessage;
    }

    return result;
}



/** Convert an exception to its representation. */
ScriptException convertException(const v8::TryCatch & trycatch,
                                 const Utf8String & context)
{
    using namespace v8;

    if (!trycatch.HasCaught())
        throw ML::Exception("function didn't return but no result");
    
    Handle<Value> exception = trycatch.Exception();
    String::Utf8Value exception_str(exception);
    
    ScriptException result;
    result.context.push_back(context);
    string where = "(unknown error location)";

    Handle<Message> message = trycatch.Message();

    Json::Value jsonException = JS::fromJS(exception);

    result.extra = jsonException;

    if (!message.IsEmpty()) {
        Utf8String msgStr = JS::utf8str(message->Get());
        Utf8String sourceLine = JS::utf8str(message->GetSourceLine());
        Utf8String scriptUri = JS::utf8str(message->GetScriptResourceName());
        
        //cerr << "msgStr = " << msgStr << endl;
        //cerr << "sourceLine = " << sourceLine << endl;
        
        int line = message->GetLineNumber();
        int column = message->GetStartColumn();
        int endColumn = message->GetEndColumn();
        
        // Note: in the case of backslashed lines, the columns may go past
        // the length of the text in sourceLine (MLDB-980)
        if (column <= sourceLine.length())
            sourceLine.replace(column, 0, "[[[[");
        if (endColumn + 4 <= sourceLine.length())
            sourceLine.replace(endColumn + 4, 0, "]]]]");

        where = ML::format("file '%s', line %d, column %d, source '%s': %s",
                           scriptUri.rawData(),
                           line, column,
                           sourceLine.rawData(),
                           msgStr.rawData());

        result.message = msgStr;
        result.where = where;
        result.scriptUri = JS::utf8str(message->GetScriptResourceName());
        result.lineNumber = line;
        result.columnStart = column;
        result.columnEnd = endColumn;
        result.lineContents = sourceLine;

        auto stack = message->GetStackTrace();

        if (!stack.IsEmpty()) {

            for (unsigned i = 0;  i < stack->GetFrameCount();  ++i) {
                auto frame = stack->GetFrame(i);
                ScriptStackFrame frameRep;
                frameRep.scriptUri = JS::utf8str(frame->GetScriptNameOrSourceURL());
                frameRep.functionName = JS::utf8str(frame->GetFunctionName());
                frameRep.lineNumber = frame->GetLineNumber();
                frameRep.columnStart = frame->GetColumn();

                Json::Value extra;
                extra["isEval"] = frame->IsEval();
                extra["isConstructor"] = frame->IsConstructor();
                
                frameRep.extra = std::move(extra);

                result.stack.emplace_back(std::move(frameRep));
            }
        }
        else {
            auto stack2 = trycatch.StackTrace();

            if (!stack2.IsEmpty()) {
                string traceMessage = JS::cstr(stack2);

                vector<string> traceLines;
                boost::split(traceLines, traceMessage,
                             boost::is_any_of("\n"));

                for (unsigned i = 1;  i < traceLines.size();  ++i) {
                    ScriptStackFrame frame = parseV8StackFrame(traceLines[i]);
                    result.stack.emplace_back(std::move(frame));
                }
            }
        }
        
    }

    return result;
}


/*****************************************************************************/
/* JS OBJECT BASE                                                            */
/*****************************************************************************/

JsObjectBase::
~JsObjectBase()
{
    if (js_object_.IsEmpty()) return;
    if (!js_object_.IsNearDeath()) {
        ::fprintf(stderr, "JS object is not near death");
        std::terminate();
    }
    //v8::Isolate* isolate = v8::Isolate::GetCurrent();
    //js_object_->SetInternalField(0, v8::Undefined(isolate));
    //js_object_->SetInternalField(1, v8::Undefined(isolate));
    js_object_.Reset();
}

JsPluginContext *
JsObjectBase::
getContext(const v8::Handle<v8::Object> & val)
{
    return reinterpret_cast<JsPluginContext *>
        (v8::Handle<v8::External>::Cast
         (val->GetInternalField(1))->Value());
}

void
JsObjectBase::
wrap(v8::Handle<v8::Object> handle, JsPluginContext * context)
{
    v8::Isolate* isolate = v8::Isolate::GetCurrent();

    ExcAssert(js_object_.IsEmpty());

    if (handle->InternalFieldCount() == 0) {
        throw ML::Exception("InternalFieldCount is zero; are you forgetting "
                            "to use 'new'?");
    }

    ExcAssertEqual(handle->InternalFieldCount(), 2);

    handle->SetInternalField(0, v8::External::New(isolate, this));
    handle->SetInternalField(1, v8::External::New(isolate, context));

    js_object_.Reset(isolate, handle);
    registerForGarbageCollection();
}

/** Set this object up to be garbage collected once there are no more
    references to it in the javascript. */
void
JsObjectBase::
registerForGarbageCollection()
{
    js_object_.SetWeak(this, garbageCollectionCallback,
                       v8::WeakCallbackType::kParameter);
}
    
void
JsObjectBase::
NoConstructor(const v8::FunctionCallbackInfo<v8::Value> & args)
{
    args.GetReturnValue().Set(args.This());
}


v8::Handle<v8::FunctionTemplate>
JsObjectBase::
CreateFunctionTemplate(const char * name,
                       v8::FunctionCallback constructor)
{
    using namespace v8;
        
    v8::Isolate* isolate = v8::Isolate::GetCurrent();

    v8::Handle<v8::FunctionTemplate> t
        = FunctionTemplate::New(isolate, constructor);

    t->InstanceTemplate()->SetInternalFieldCount(2);
    t->SetClassName(v8::String::NewFromUtf8(isolate, name));

    return t;
}

    
void
JsObjectBase::
garbageCollectionCallback(const v8::WeakCallbackInfo<JsObjectBase> & info)
{
    JsObjectBase * obj = info.GetParameter();
    delete obj;
}



/*****************************************************************************/
/* JS CONTEXT SCOPE                                                          */
/*****************************************************************************/

JsContextScope::
JsContextScope(JsPluginContext * context)
    : context(context)
{
    enter(context);
}

JsContextScope::
JsContextScope(const v8::Handle<v8::Object> & val)
    : context(JsObjectBase::getContext(val))
{
    enter(context);
}

JsContextScope::
~JsContextScope()
{
    exit(context);
}

static __thread std::vector<JsPluginContext *> * jsContextStack = nullptr;

JsPluginContext *
JsContextScope::
current()
{
    if (!jsContextStack || jsContextStack->empty())
        throw ML::Exception("attempt to retrieve JS context stack with nothing on it");
    return jsContextStack->back();
}

void
JsContextScope::
enter(JsPluginContext * context)
{
    if (!jsContextStack)
        jsContextStack = new std::vector<JsPluginContext *>();
    jsContextStack->push_back(context);
}

void
JsContextScope::
exit(JsPluginContext * context)
{
    if (current() != context)
        throw ML::Exception("JS context stack consistency error");
    jsContextStack->pop_back();
}

} // namespace MLDB

namespace JS {


Json::Value
fromJsForRestParams(const JSValue & val)
{
    //cerr << "converting " << cstr(val) << " to rest params" << endl;

    if (val->IsDate()) {
        //cerr << "date" << endl;
        double ms = val->NumberValue();
        MLDB::CellValue cv(Date::fromSecondsSinceEpoch(ms / 1000.0));
        return jsonEncode(cv);
    }
    else if (val->IsObject()) {

        auto objPtr = v8::Object::Cast(*val);

        Json::Value result;

        v8::Local<v8::Array> properties = objPtr->GetOwnPropertyNames();
        
        for (int i=0; i<properties->Length(); ++i) {
            v8::Local<v8::Value> key = properties->Get(i);
            v8::Local<v8::Value> val = objPtr->Get(key);
            result[utf8str(key)] = fromJsForRestParams(val);
        }
        
        return result;
    }
    else {
        Json::Value jval = JS::fromJS(val);
        //cerr << "got val " << jval << endl;
        return jval;
    }
}

RestParams
from_js(const JSValue & val, const RestParams *)
{
    RestParams result;

    if (val->IsArray()) {

        auto arrPtr = v8::Array::Cast(*val);

        for (int i=0; i<arrPtr->Length(); ++i) {
            auto arrPtr2 = v8::Array::Cast(*arrPtr->Get(i));
            if(arrPtr2->Length() != 2) {
                throw ML::Exception("invalid length for pair extraction");
            }
            
            Json::Value param = fromJsForRestParams(arrPtr2->Get(1));

            if (param.isString())
                result.emplace_back(utf8str(arrPtr2->Get(0)),
                                    param.asString());
            else
                result.emplace_back(utf8str(arrPtr2->Get(0)),
                                    param.toStringNoNewLine());
        }

        return result;
    }
    else if (val->IsObject()) {

        //cerr << "rest params from object " << cstr(val) << endl;

        auto objPtr = v8::Object::Cast(*val);

        v8::Local<v8::Array> properties = objPtr->GetOwnPropertyNames();
        
        for(int i=0; i<properties->Length(); ++i) {
            v8::Local<v8::Value> key = properties->Get(i);
            v8::Local<v8::Value> val = objPtr->Get(key);
            Json::Value param = fromJsForRestParams(val);

            if (param.isString())
                result.emplace_back(utf8str(key),
                                    param.asString());
            else
                result.emplace_back(utf8str(key),
                                    param.toStringNoNewLine());
        }
        
        //cerr << "got " << jsonEncode(result) << endl;

        return result;
    }
    else throw ML::Exception("couldn't convert JS value '%s' to REST parameters",
                             cstr(val).c_str());
}

} // namespace JS
} // namespace Datacratic<|MERGE_RESOLUTION|>--- conflicted
+++ resolved
@@ -400,14 +400,9 @@
 
 void to_js(JS::JSValue & value, const PathElement & val)
 {
-<<<<<<< HEAD
+    v8::Isolate* isolate = v8::Isolate::GetCurrent();
     if (val.null())
-        value = v8::Null();
-=======
-    v8::Isolate* isolate = v8::Isolate::GetCurrent();
-    if (val.empty())
         value = v8::Null(isolate);
->>>>>>> 196273de
     return to_js(value, val.toUtf8String());
 }
 
