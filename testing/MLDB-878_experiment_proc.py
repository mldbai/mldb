--- conflicted
+++ resolved
@@ -6,20 +6,9 @@
 import datetime, os
 from numpy.random import normal, random
 
-<<<<<<< HEAD
-
-=======
->>>>>>> 481fdb26
-if False:
-    mldb_wrapper = None
 mldb = mldb_wrapper.wrap(mldb) # noqa
 
-<<<<<<< HEAD
-
-class Mldb878Test(MldbUnitTest):
-=======
 class Mldb878Test(MldbUnitTest):  # noqa
->>>>>>> 481fdb26
 
     @classmethod
     def setUpClass(self):
@@ -142,12 +131,8 @@
         js_rez = rez.json()
 
         # did we get the rez for 1 fold?
-<<<<<<< HEAD
-        assert len(js_rez["status"]["folds"]) == 1
-=======
         self.assertEqual(len(js_rez["status"]["folds"]), 1)
         self.assertTrue('accuracyDataset' in js_rez["status"]["folds"][0])
->>>>>>> 481fdb26
 
         # did we create the output dataset?
         rez = mldb.get("/v1/datasets")
@@ -292,16 +277,10 @@
         self.assertTrue("resultsTrain" in js_rez["status"]["folds"][0])
 
         # performance should be comparable
-<<<<<<< HEAD
-        self.assertAlmostEqual(js_rez["status"]["folds"][0]["resultsTrain"]["auc"],
-                               js_rez["status"]["folds"][0]["resultsTest"]["auc"], delta=0.05)
-
-=======
         self.assertAlmostEqual(
             js_rez["status"]["folds"][0]["resultsTrain"]["auc"],
             js_rez["status"]["folds"][0]["resultsTest"]["auc"],
             delta=0.05)
->>>>>>> 481fdb26
 
     def test_no_cls_write_perms(self):
         conf = {
@@ -544,35 +523,6 @@
                 }
             })
 
-    def test_offset_not_accepted(self):
-        with self.assertRaises(mldb_wrapper.ResponseException):
-            mldb.post("/v1/procedures", {
-                "type": "classifier.experiment",
-                "params": {
-                    'runOnCreation' : True,
-                    "experimentName": "test_no_test_data",
-                    "inputData": """
-                        SELECT {* EXCLUDING(label)} AS features, label
-                        FROM toy OFFSET 1""",
-                    "modelFileUrlPattern":
-                        "file://build/x86_64/tmp/test_no_test_data_$runid.cls",
-                    "algorithm": "glz",
-                    "equalizationFactor": 0.5,
-                    "mode": "boolean",
-                    "configuration": {
-                        "glz": {
-                            "type": "glz",
-                            "verbosity": 3,
-                            "normalize": False,
-                            "link": "linear",
-                            "regularization": 'l2'
-                        }
-                    },
-                    "outputAccuracyDataset": False
-                }
-            })
-
-<<<<<<< HEAD
     def test_orderby(self):
         n,d = 1000, 200
         data = normal(size=(n,d))
@@ -591,9 +541,6 @@
 
             })
         mldb.post('/v1/datasets/ds_ob/commit')
-
-        # mldb.log(mldb.get('/v1/query', q='select * from ds_ob order by no',
-        #                   format='soa'))
 
         conf = {
             'type': 'classifier.experiment',
@@ -630,8 +577,7 @@
             ['status']['folds'][0]['resultsTest']['auc']
         self.assertEqual(res1, res2)
 
-mldb.run_tests()
-=======
+    def test_offset_not_accepted(self):
         with self.assertRaises(mldb_wrapper.ResponseException):
             mldb.post("/v1/procedures", {
                 "type": "classifier.experiment",
@@ -639,9 +585,6 @@
                     'runOnCreation' : True,
                     "experimentName": "test_no_test_data",
                     "inputData": """
-                        SELECT {* EXCLUDING(label)} AS features, label
-                        FROM toy""",
-                    "testingDataOverride" : """
                         SELECT {* EXCLUDING(label)} AS features, label
                         FROM toy OFFSET 1""",
                     "modelFileUrlPattern":
@@ -662,6 +605,36 @@
                 }
             })
 
+        with self.assertRaises(mldb_wrapper.ResponseException):
+            mldb.post("/v1/procedures", {
+                "type": "classifier.experiment",
+                "params": {
+                    'runOnCreation' : True,
+                    "experimentName": "test_no_test_data",
+                    "inputData": """
+                        SELECT {* EXCLUDING(label)} AS features, label
+                        FROM toy""",
+                    "testingDataOverride" : """
+                        SELECT {* EXCLUDING(label)} AS features, label
+                        FROM toy OFFSET 1""",
+                    "modelFileUrlPattern":
+                        "file://build/x86_64/tmp/test_no_test_data_$runid.cls",
+                    "algorithm": "glz",
+                    "equalizationFactor": 0.5,
+                    "mode": "boolean",
+                    "configuration": {
+                        "glz": {
+                            "type": "glz",
+                            "verbosity": 3,
+                            "normalize": False,
+                            "link": "linear",
+                            "regularization": 'l2'
+                        }
+                    },
+                    "outputAccuracyDataset": False
+                }
+            })
+
+
 if __name__ == '__main__':
-    mldb.run_tests()
->>>>>>> 481fdb26
+    mldb.run_tests()