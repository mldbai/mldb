#
# MLDB-1452-like-operator
# 2016-03-16
# This file is part of MLDB. Copyright 2016 Datacratic. All rights reserved.
#

import unittest, json
mldb = mldb_wrapper.wrap(mldb) # noqa

class LikeTest(unittest.TestCase):

    def test_like_select(self):

        ds = mldb.create_dataset({ "id": "sample", "type": "sparse.mutable" })
        ds.record_row("a",[["x", "acrasial", 0]])
        ds.record_row("b",[["x", "blaternation", 0]])
        ds.record_row("c",[["x", "citharize", 0]])
        ds.record_row("d",[["x", "drollic", 0]])
        ds.record_row("e",[["x", "egrote", 0]])
        ds.commit()

        res = mldb.query('''
            select x LIKE '%' as v
            from sample
        ''')

        expected = [["_rowName","v"],["d",1],["e",1],["c",1],["b",1],["a",1]]
        self.assertEqual(res, expected)

        res = mldb.query('''
            select x LIKE '%o%' as v
            from sample
        ''')

        expected = [["_rowName","v"],["d",1],["e",1],["c",0],["b",1],["a",0]]
        self.assertEqual(res, expected)

        res = mldb.query('''
            select x NOT LIKE '%o%' as v
            from sample
        ''')

        expected = [["_rowName","v"],["d",0],["e",0],["c",1],["b",0],["a",1]]
        self.assertEqual(res, expected)

        res = mldb.query('''
            select x LIKE '______' as v
            from sample
        ''')

        expected = [["_rowName","v"],["d",0],["e",1],["c",0],["b",0],["a",0]]
        self.assertEqual(res, expected)

        res = mldb.query('''
            select x LIKE '___ll__' as v
            from sample
        ''')

        expected = [["_rowName","v"],["d",1],["e",0],["c",0],["b",0],["a",0]]
        self.assertEqual(res, expected)

        res = mldb.query('''
            select x LIKE '%t_' as v
            from sample
        ''')

        expected = [["_rowName","v"],["d",0],["e",1],["c",0],["b",0],["a",0]]
        self.assertEqual(res, expected)

    def test_like_in_where(self):

        ds = mldb.create_dataset({ "id": "sample2", "type": "sparse.mutable" })
        ds.record_row("a",[["x", "acrasial", 0]])
        ds.record_row("b",[["x", "blaternation", 0]])
        ds.record_row("c",[["x", "citharize", 0]])
        ds.record_row("d",[["x", "drollic", 0]])
        ds.record_row("e",[["x", "egrote", 0]])
        ds.commit()

        res = mldb.query('''
            select x
            from sample2
            where x LIKE '%o%'
        ''')

        expected = [["_rowName","x"],["d","drollic"],["e","egrote"],["b","blaternation"]]
        self.assertEqual(res, expected)

    def test_like_special(self):

        ds = mldb.create_dataset({ "id": "sample3", "type": "sparse.mutable" })
        ds.record_row("a",[["x", "acra[sial", 0]])
        ds.record_row("b",[["x", "blate*rnation", 0]])
        ds.record_row("c",[["x", "cit.harize", 0]])
        ds.record_row("d",[["x", "dro|llic", 0]])
        ds.record_row("e",[["x", "eg(ro)te", 0]])
        ds.record_row("f",[["x", "famelico$e", 0]])
        ds.record_row("g",[["x", "gardev^iance", 0]])
        ds.commit()

        res = mldb.query('''
            select x
            from sample3
            where x LIKE '%[____'
        ''')

        expected = [["_rowName","x"],["a","acra[sial"]]
        self.assertEqual(res, expected)

        res = mldb.query('''
            select x
            from sample3
            where x LIKE '%*%'
        ''')


        expected = [["_rowName","x"],["b","blate*rnation"]]
        self.assertEqual(res, expected)

        res = mldb.query('''
            select x
            from sample3
            where x LIKE '___.%'
        ''')

        expected = [["_rowName","x"],["c","cit.harize"]]
        self.assertEqual(res, expected)

        res = mldb.query('''
            select x
            from sample3
            where x LIKE '__o|ll_%'
        ''')

        expected = [["_rowName","x"],["d","dro|llic"]]
        self.assertEqual(res, expected)

        res = mldb.query('''
            select x
            from sample3
            where x LIKE '%(__)%'
        ''')

        expected = [["_rowName","x"],["e","eg(ro)te"]]
        self.assertEqual(res, expected)

        res = mldb.query('''
            select x
            from sample3
            where x LIKE '%$%'
        ''')

        expected = [["_rowName","x"],["f","famelico$e"]]
        self.assertEqual(res, expected)

        res = mldb.query('''
            select x
            from sample3
            where x LIKE '%^%'
        ''')

        expected = [["_rowName","x"],["g","gardev^iance"]]
        self.assertEqual(res, expected)

    def test_like_number(self):

        ds = mldb.create_dataset({ "id": "sample4", "type": "sparse.mutable" })
        ds.record_row("a",[["x", 0, 0]])
        ds.record_row("b",[["x", 12345, 0]])
        ds.record_row("c",[["x", 12345.00, 0]])
        ds.commit()

        with self.assertRaises(mldb_wrapper.ResponseException) as re:
            res = mldb.query('''
                select x
                from sample4
                where x LIKE '12345%'
            ''')

    def test_like_from_dataset(self):

        ds = mldb.create_dataset({ "id": "sample5", "type": "sparse.mutable" })
        ds.record_row("a",[["x", "hyometer", 0], ["y", "hyo%", 0]])
        ds.record_row("b",[["x", "ichthyarchy", 0], ["y", "forgetit", 0]])
        ds.commit()

        res = mldb.query('''
            select x
            from sample5
            where x LIKE y
        ''')

        expected = [["_rowName","x"],["a","hyometer"]]
        self.assertEqual(res, expected)

<<<<<<< HEAD
    def test_null_like(self):
        """
        MLDB-1727 test null like
        """
        res = mldb.query("SELECT NULL LIKE 'abc'")
=======
    # MLDB-1617
    def test_join_no_on_clause(self):

        res1 = mldb.query("select 'apple' like ('%'+'p'+'%')")
        mldb.log(res1)

        res2 = mldb.query("select 'apple' like '%'+'p'+'%'")
        mldb.log(res2)

        self.assertEqual(res1[1], res2[1]);
>>>>>>> 23d39b96

mldb.run_tests()<|MERGE_RESOLUTION|>--- conflicted
+++ resolved
@@ -193,16 +193,16 @@
         expected = [["_rowName","x"],["a","hyometer"]]
         self.assertEqual(res, expected)
 
-<<<<<<< HEAD
     def test_null_like(self):
         """
         MLDB-1727 test null like
         """
         res = mldb.query("SELECT NULL LIKE 'abc'")
-=======
-    # MLDB-1617
+
     def test_join_no_on_clause(self):
-
+        """
+        MLDB-1617
+        """
         res1 = mldb.query("select 'apple' like ('%'+'p'+'%')")
         mldb.log(res1)
 
@@ -210,6 +210,6 @@
         mldb.log(res2)
 
         self.assertEqual(res1[1], res2[1]);
->>>>>>> 23d39b96
+
 
 mldb.run_tests()