--- conflicted
+++ resolved
@@ -15,19 +15,7 @@
 using namespace std;
 using namespace MLDB;
 
-<<<<<<< HEAD
-namespace {
-
-constexpr char header100Continue[] = "Expect: 100-continue\r\n";
-//constexpr int sizeof100Continue = sizeof(header100Continue) - 1;
-
-}
-
-
 namespace MLDB {
-=======
-namespace Datacratic {
->>>>>>> f7295bf5
 
 
 /*****************************************************************************/
